project(raspa)

add_executable(${PROJECT_NAME}
        main.cpp
)

target_link_libraries(${PROJECT_NAME}
        PUBLIC
        libs::raspakit
        -static-libstdc++
        -static-libgcc
        ${BLAS_LIBRARIES}
        ${LAPACK_LIBRARIES}
        OpenMP::OpenMP_CXX
<<<<<<< HEAD
        ${HDF5_CXX_LIBRARIES}
        -lc++
        -lc++abi
=======
        -l:libc++.a
        -l:libc++abi.a
        -lm
>>>>>>> dc890bb9
        -lpthread
)

install(TARGETS ${PROJECT_NAME} DESTINATION bin)<|MERGE_RESOLUTION|>--- conflicted
+++ resolved
@@ -12,15 +12,10 @@
         ${BLAS_LIBRARIES}
         ${LAPACK_LIBRARIES}
         OpenMP::OpenMP_CXX
-<<<<<<< HEAD
         ${HDF5_CXX_LIBRARIES}
-        -lc++
-        -lc++abi
-=======
         -l:libc++.a
         -l:libc++abi.a
         -lm
->>>>>>> dc890bb9
         -lpthread
 )
 
