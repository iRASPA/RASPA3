--- conflicted
+++ resolved
@@ -10,13 +10,10 @@
         ${BLAS_LIBRARIES}
         ${LAPACK_LIBRARIES}
         OpenMP::OpenMP_CXX
-<<<<<<< HEAD
         ${HDF5_CXX_LIBRARIES}
-=======
         -lc++
         -lc++abi
         -lpthread
->>>>>>> 0bdb5a44
 )
 
 install(TARGETS ${PROJECT_NAME} DESTINATION bin)