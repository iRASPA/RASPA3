--- conflicted
+++ resolved
@@ -4,20 +4,14 @@
 import <cstdlib>;
 import <vector>;
 import <memory>;
+import <utility>;
+import <cstdlib>;
 
 import bool3;
 import double3;
 import double2;
 import double4;
-<<<<<<< HEAD
 
-=======
-import <string>;
-import <utility>;
-import <memory>;
-import <cstdlib>;
-import <vector>;
->>>>>>> f6168ff5
 import skatomcopy;
 
 export class SKAsymmetricAtom
