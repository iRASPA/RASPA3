--- conflicted
+++ resolved
@@ -1,12 +1,9 @@
 export module skboundingbox;
 
 import <array>;
-<<<<<<< HEAD
 import <tuple>;
-=======
 import <utility>;
 import <memory>;
->>>>>>> f6168ff5
 
 import double4x4;
 import double3;
