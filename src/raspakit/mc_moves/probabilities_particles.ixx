module;

#ifdef USE_LEGACY_HEADERS
#include <chrono>
#include <fstream>
#include <string>
#endif

export module mc_moves_probabilities_particles;

#ifndef USE_LEGACY_HEADERS
import <string>;
import <chrono>;
import <fstream>;
#endif

import double3;
import archive;

/**
 * \brief Holds and manages the probabilities of various Monte Carlo moves in particle simulations.
 *
 * The MCMoveProbabilitiesParticles struct encapsulates the probabilities for different types of
 * Monte Carlo moves used in particle simulations, such as translations, rotations, volume changes,
 * swap moves, and more. It provides methods to normalize these probabilities so that they sum to 1,
 * and maintains accumulated probabilities for efficient selection of moves during simulations.
 */
export struct MCMoveProbabilitiesParticles
{
  uint64_t versionNumber{1};  ///< Version number for serialization purposes.

  bool operator==(MCMoveProbabilitiesParticles const &) const = default;

  /**
   * \brief Constructs an MCMoveProbabilitiesParticles object with specified probabilities.
   *
   * Initializes the move probabilities for various Monte Carlo moves. The probabilities
   * are normalized so that their sum equals 1.
   *
   * \param translationProbability Probability of performing a translation move.
   * \param randomTranslationProbability Probability of performing a random translation move.
   * \param rotationProbability Probability of performing a rotation move.
   * \param randomRotationProbability Probability of performing a random rotation move.
   * \param volumeChangeProbability Probability of performing a volume change move.
   * \param reinsertionCBMCProbability Probability of performing a reinsertion CBMC move.
   * \param identityChangeCBMCProbability Probability of performing an identity change CBMC move.
   * \param swapProbability Probability of performing a swap move.
   * \param swapCBMCProbability Probability of performing a swap CBMC move.
   * \param swapCFCMCProbability Probability of performing a swap CFCMC move.
   * \param swapCBCFCMCProbability Probability of performing a swap CBCFCMC move.
   * \param gibbsVolumeChangeProbability Probability of performing a Gibbs volume change move.
   * \param gibbsSwapCBMCProbability Probability of performing a Gibbs swap CBMC move.
   * \param gibbsSwapCFCMCProbability Probability of performing a Gibbs swap CFCMC move.
   * \param gibbsSwapCBCFCMCProbability Probability of performing a Gibbs swap CBCFCMC move.
   * \param widomProbability Probability of performing a Widom insertion move.
   * \param widomCFCMCProbability Probability of performing a Widom CFCMC move.
   * \param widomCBCFCMCProbability Probability of performing a Widom CBCFCMC move.
   * \param parallelTemperingProbability Probability of performing a parallel tempering move.
   */
  MCMoveProbabilitiesParticles(double translationProbability = 0.0, double randomTranslationProbability = 0.0,
                               double rotationProbability = 0.0, double randomRotationProbability = 0.0,
                               double volumeChangeProbability = 0.0, double reinsertionCBMCProbability = 0.0,
                               double identityChangeCBMCProbability = 0.0, double swapProbability = 0.0,
                               double swapCBMCProbability = 0.0, double swapCFCMCProbability = 0.0,
                               double swapCBCFCMCProbability = 0.0, double gibbsVolumeChangeProbability = 0.0,
                               double gibbsSwapCBMCProbability = 0.0, double gibbsSwapCFCMCProbability = 0.0,
                               double gibbsSwapCBCFCMCProbability = 0.0, double widomProbability = 0.0,
                               double widomCFCMCProbability = 0.0, double widomCBCFCMCProbability = 0.0,
                               double parallelTemperingProbability = 0.0, double hybridMCProbability = 0.0);

<<<<<<< HEAD
  double translationProbability;
  double randomTranslationProbability;
  double rotationProbability;
  double randomRotationProbability;
  double volumeChangeProbability;
  double reinsertionCBMCProbability;
  double identityChangeCBMCProbability;
  double swapProbability;
  double swapCBMCProbability;
  double swapCFCMCProbability;
  double swapCBCFCMCProbability;
  double gibbsVolumeChangeProbability;
  double gibbsSwapCBMCProbability;
  double gibbsSwapCFCMCProbability;
  double gibbsSwapCBCFCMCProbability;
  double widomProbability;
  double widomCFCMCProbability;
  double widomCBCFCMCProbability;
  double parallelTemperingProbability;
  double hybridMCProbability;

  double accumulatedTranslationProbability{0.0};
  double accumulatedRandomTranslationProbability{0.0};
  double accumulatedRotationProbability{0.0};
  double accumulatedRandomRotationProbability{0.0};
  double accumulatedVolumeChangeProbability{0.0};
  double accumulatedReinsertionCBMCProbability{0.0};
  double accumulatedIdentityChangeCBMCProbability{0.0};
  double accumulatedSwapProbability{0.0};
  double accumulatedSwapCBMCProbability{0.0};
  double accumulatedSwapCFCMCProbability{0.0};
  double accumulatedSwapCBCFCMCProbability{0.0};
  double accumulatedGibbsVolumeChangeProbability{0.0};
  double accumulatedGibbsSwapCBMCProbability{0.0};
  double accumulatedGibbsSwapCFCMCProbability{0.0};
  double accumulatedGibbsSwapCBCFCMCProbability{0.0};
  double accumulatedWidomProbability{0.0};
  double accumulatedWidomCFCMCProbability{0.0};
  double accumulatedWidomCBCFCMCProbability{0.0};
  double accumulatedParallelTemperingProbability{0.0};
  double accumulatedHybridMCProbability{0.0};
=======
  double translationProbability;         ///< Probability of performing a translation move. ///<<
  double randomTranslationProbability;   ///< Probability of performing a random translation move. ///<<
  double rotationProbability;            ///< Probability of performing a rotation move. ///<<
  double randomRotationProbability;      ///< Probability of performing a random rotation move. ///<<
  double volumeChangeProbability;        ///< Probability of performing a volume change move. ///<<
  double reinsertionCBMCProbability;     ///< Probability of performing a reinsertion CBMC move. ///<<
  double identityChangeCBMCProbability;  ///< Probability of performing an identity change CBMC move. ///<<
  double swapProbability;                ///< Probability of performing a swap move. ///<<
  double swapCBMCProbability;            ///< Probability of performing a swap CBMC move. ///<<
  double swapCFCMCProbability;           ///< Probability of performing a swap CFCMC move. ///<<
  double swapCBCFCMCProbability;         ///< Probability of performing a swap CBCFCMC move. ///<<
  double gibbsVolumeChangeProbability;   ///< Probability of performing a Gibbs volume change move. ///<<
  double gibbsSwapCBMCProbability;       ///< Probability of performing a Gibbs swap CBMC move. ///<<
  double gibbsSwapCFCMCProbability;      ///< Probability of performing a Gibbs swap CFCMC move. ///<<
  double gibbsSwapCBCFCMCProbability;    ///< Probability of performing a Gibbs swap CBCFCMC move. ///<<
  double widomProbability;               ///< Probability of performing a Widom insertion move. ///<<
  double widomCFCMCProbability;          ///< Probability of performing a Widom CFCMC move. ///<<
  double widomCBCFCMCProbability;        ///< Probability of performing a Widom CBCFCMC move. ///<<
  double parallelTemperingProbability;   ///< Probability of performing a parallel tempering move. ///<<

  double accumulatedTranslationProbability{0.0};  ///< Accumulated probability up to translation move. ///<<
  double accumulatedRandomTranslationProbability{
      0.0};                                           ///< Accumulated probability up to random translation move. ///<<
  double accumulatedRotationProbability{0.0};         ///< Accumulated probability up to rotation move. ///<<
  double accumulatedRandomRotationProbability{0.0};   ///< Accumulated probability up to random rotation move. ///<<
  double accumulatedVolumeChangeProbability{0.0};     ///< Accumulated probability up to volume change move. ///<<
  double accumulatedReinsertionCBMCProbability{0.0};  ///< Accumulated probability up to reinsertion CBMC move. ///<<
  double accumulatedIdentityChangeCBMCProbability{
      0.0};                                       ///< Accumulated probability up to identity change CBMC move. ///<<
  double accumulatedSwapProbability{0.0};         ///< Accumulated probability up to swap move. ///<<
  double accumulatedSwapCBMCProbability{0.0};     ///< Accumulated probability up to swap CBMC move. ///<<
  double accumulatedSwapCFCMCProbability{0.0};    ///< Accumulated probability up to swap CFCMC move. ///<<
  double accumulatedSwapCBCFCMCProbability{0.0};  ///< Accumulated probability up to swap CBCFCMC move. ///<<
  double accumulatedGibbsVolumeChangeProbability{
      0.0};                                          ///< Accumulated probability up to Gibbs volume change move. ///<<
  double accumulatedGibbsSwapCBMCProbability{0.0};   ///< Accumulated probability up to Gibbs swap CBMC move. ///<<
  double accumulatedGibbsSwapCFCMCProbability{0.0};  ///< Accumulated probability up to Gibbs swap CFCMC move. ///<<
  double accumulatedGibbsSwapCBCFCMCProbability{0.0};  ///< Accumulated probability up to Gibbs swap CBCFCMC move. ///<<
  double accumulatedWidomProbability{0.0};             ///< Accumulated probability up to Widom insertion move. ///<<
  double accumulatedWidomCFCMCProbability{0.0};        ///< Accumulated probability up to Widom CFCMC move. ///<<
  double accumulatedWidomCBCFCMCProbability{0.0};      ///< Accumulated probability up to Widom CBCFCMC move. ///<<
  double accumulatedParallelTemperingProbability{
      0.0};  ///< Accumulated probability up to parallel tempering move. ///<<
>>>>>>> a8baba9e

  /**
   * \brief Normalizes the move probabilities so that they sum to 1.
   *
   * Adjusts the move probabilities so that their total sum equals 1. Also computes
   * the accumulated probabilities for efficient move selection during simulations.
   */
  void normalizeMoveProbabilities();

  friend Archive<std::ofstream> &operator<<(Archive<std::ofstream> &archive, const MCMoveProbabilitiesParticles &p);
  friend Archive<std::ifstream> &operator>>(Archive<std::ifstream> &archive, MCMoveProbabilitiesParticles &p);
};<|MERGE_RESOLUTION|>--- conflicted
+++ resolved
@@ -37,25 +37,25 @@
    * Initializes the move probabilities for various Monte Carlo moves. The probabilities
    * are normalized so that their sum equals 1.
    *
-   * \param translationProbability Probability of performing a translation move.
-   * \param randomTranslationProbability Probability of performing a random translation move.
-   * \param rotationProbability Probability of performing a rotation move.
-   * \param randomRotationProbability Probability of performing a random rotation move.
-   * \param volumeChangeProbability Probability of performing a volume change move.
-   * \param reinsertionCBMCProbability Probability of performing a reinsertion CBMC move.
-   * \param identityChangeCBMCProbability Probability of performing an identity change CBMC move.
-   * \param swapProbability Probability of performing a swap move.
-   * \param swapCBMCProbability Probability of performing a swap CBMC move.
-   * \param swapCFCMCProbability Probability of performing a swap CFCMC move.
-   * \param swapCBCFCMCProbability Probability of performing a swap CBCFCMC move.
-   * \param gibbsVolumeChangeProbability Probability of performing a Gibbs volume change move.
-   * \param gibbsSwapCBMCProbability Probability of performing a Gibbs swap CBMC move.
-   * \param gibbsSwapCFCMCProbability Probability of performing a Gibbs swap CFCMC move.
-   * \param gibbsSwapCBCFCMCProbability Probability of performing a Gibbs swap CBCFCMC move.
-   * \param widomProbability Probability of performing a Widom insertion move.
-   * \param widomCFCMCProbability Probability of performing a Widom CFCMC move.
-   * \param widomCBCFCMCProbability Probability of performing a Widom CBCFCMC move.
-   * \param parallelTemperingProbability Probability of performing a parallel tempering move.
+   * \param translationProbability Probability of performing a translation.
+   * \param randomTranslationProbability Probability of performing a random translation.
+   * \param rotationProbability Probability of performing a rotation.
+   * \param randomRotationProbability Probability of performing a random rotation.
+   * \param volumeChangeProbability Probability of performing a volume change.
+   * \param reinsertionCBMCProbability Probability of performing a reinsertion CBMC.
+   * \param identityChangeCBMCProbability Probability of performing an identity change CBMC.
+   * \param swapProbability Probability of performing a swap.
+   * \param swapCBMCProbability Probability of performing a swap CBMC.
+   * \param swapCFCMCProbability Probability of performing a swap CFCMC.
+   * \param swapCBCFCMCProbability Probability of performing a swap CBCFCMC.
+   * \param gibbsVolumeChangeProbability Probability of performing a Gibbs volume change.
+   * \param gibbsSwapCBMCProbability Probability of performing a Gibbs swap CBMC.
+   * \param gibbsSwapCFCMCProbability Probability of performing a Gibbs swap CFCMC.
+   * \param gibbsSwapCBCFCMCProbability Probability of performing a Gibbs swap CBCFCMC.
+   * \param widomProbability Probability of performing a Widom insertion.
+   * \param widomCFCMCProbability Probability of performing a Widom CFCMC.
+   * \param widomCBCFCMCProbability Probability of performing a Widom CBCFCMC.
+   * \param parallelTemperingProbability Probability of performing a parallel tempering.
    */
   MCMoveProbabilitiesParticles(double translationProbability = 0.0, double randomTranslationProbability = 0.0,
                                double rotationProbability = 0.0, double randomRotationProbability = 0.0,
@@ -68,93 +68,47 @@
                                double widomCFCMCProbability = 0.0, double widomCBCFCMCProbability = 0.0,
                                double parallelTemperingProbability = 0.0, double hybridMCProbability = 0.0);
 
-<<<<<<< HEAD
-  double translationProbability;
-  double randomTranslationProbability;
-  double rotationProbability;
-  double randomRotationProbability;
-  double volumeChangeProbability;
-  double reinsertionCBMCProbability;
-  double identityChangeCBMCProbability;
-  double swapProbability;
-  double swapCBMCProbability;
-  double swapCFCMCProbability;
-  double swapCBCFCMCProbability;
-  double gibbsVolumeChangeProbability;
-  double gibbsSwapCBMCProbability;
-  double gibbsSwapCFCMCProbability;
-  double gibbsSwapCBCFCMCProbability;
-  double widomProbability;
-  double widomCFCMCProbability;
-  double widomCBCFCMCProbability;
-  double parallelTemperingProbability;
-  double hybridMCProbability;
+  double translationProbability;         ///< Probability of performing a translation.
+  double randomTranslationProbability;   ///< Probability of performing a random translation.
+  double rotationProbability;            ///< Probability of performing a rotation.
+  double randomRotationProbability;      ///< Probability of performing a random rotation.
+  double volumeChangeProbability;        ///< Probability of performing a volume change.
+  double reinsertionCBMCProbability;     ///< Probability of performing a reinsertion CBMC.
+  double identityChangeCBMCProbability;  ///< Probability of performing an identity change CBMC.
+  double swapProbability;                ///< Probability of performing a swap.
+  double swapCBMCProbability;            ///< Probability of performing a swap CBMC.
+  double swapCFCMCProbability;           ///< Probability of performing a swap CFCMC.
+  double swapCBCFCMCProbability;         ///< Probability of performing a swap CBCFCMC.
+  double gibbsVolumeChangeProbability;   ///< Probability of performing a Gibbs volume change.
+  double gibbsSwapCBMCProbability;       ///< Probability of performing a Gibbs swap CBMC.
+  double gibbsSwapCFCMCProbability;      ///< Probability of performing a Gibbs swap CFCMC.
+  double gibbsSwapCBCFCMCProbability;    ///< Probability of performing a Gibbs swap CBCFCMC.
+  double widomProbability;               ///< Probability of performing a Widom insertion.
+  double widomCFCMCProbability;          ///< Probability of performing a Widom CFCMC.
+  double widomCBCFCMCProbability;        ///< Probability of performing a Widom CBCFCMC.
+  double parallelTemperingProbability;   ///< Probability of performing a parallel tempering.
+  double hybridMCProbability;            ///< Probability of performing a Hybrid MC.
 
-  double accumulatedTranslationProbability{0.0};
-  double accumulatedRandomTranslationProbability{0.0};
-  double accumulatedRotationProbability{0.0};
-  double accumulatedRandomRotationProbability{0.0};
-  double accumulatedVolumeChangeProbability{0.0};
-  double accumulatedReinsertionCBMCProbability{0.0};
-  double accumulatedIdentityChangeCBMCProbability{0.0};
-  double accumulatedSwapProbability{0.0};
-  double accumulatedSwapCBMCProbability{0.0};
-  double accumulatedSwapCFCMCProbability{0.0};
-  double accumulatedSwapCBCFCMCProbability{0.0};
-  double accumulatedGibbsVolumeChangeProbability{0.0};
-  double accumulatedGibbsSwapCBMCProbability{0.0};
-  double accumulatedGibbsSwapCFCMCProbability{0.0};
-  double accumulatedGibbsSwapCBCFCMCProbability{0.0};
-  double accumulatedWidomProbability{0.0};
-  double accumulatedWidomCFCMCProbability{0.0};
-  double accumulatedWidomCBCFCMCProbability{0.0};
-  double accumulatedParallelTemperingProbability{0.0};
-  double accumulatedHybridMCProbability{0.0};
-=======
-  double translationProbability;         ///< Probability of performing a translation move. ///<<
-  double randomTranslationProbability;   ///< Probability of performing a random translation move. ///<<
-  double rotationProbability;            ///< Probability of performing a rotation move. ///<<
-  double randomRotationProbability;      ///< Probability of performing a random rotation move. ///<<
-  double volumeChangeProbability;        ///< Probability of performing a volume change move. ///<<
-  double reinsertionCBMCProbability;     ///< Probability of performing a reinsertion CBMC move. ///<<
-  double identityChangeCBMCProbability;  ///< Probability of performing an identity change CBMC move. ///<<
-  double swapProbability;                ///< Probability of performing a swap move. ///<<
-  double swapCBMCProbability;            ///< Probability of performing a swap CBMC move. ///<<
-  double swapCFCMCProbability;           ///< Probability of performing a swap CFCMC move. ///<<
-  double swapCBCFCMCProbability;         ///< Probability of performing a swap CBCFCMC move. ///<<
-  double gibbsVolumeChangeProbability;   ///< Probability of performing a Gibbs volume change move. ///<<
-  double gibbsSwapCBMCProbability;       ///< Probability of performing a Gibbs swap CBMC move. ///<<
-  double gibbsSwapCFCMCProbability;      ///< Probability of performing a Gibbs swap CFCMC move. ///<<
-  double gibbsSwapCBCFCMCProbability;    ///< Probability of performing a Gibbs swap CBCFCMC move. ///<<
-  double widomProbability;               ///< Probability of performing a Widom insertion move. ///<<
-  double widomCFCMCProbability;          ///< Probability of performing a Widom CFCMC move. ///<<
-  double widomCBCFCMCProbability;        ///< Probability of performing a Widom CBCFCMC move. ///<<
-  double parallelTemperingProbability;   ///< Probability of performing a parallel tempering move. ///<<
-
-  double accumulatedTranslationProbability{0.0};  ///< Accumulated probability up to translation move. ///<<
-  double accumulatedRandomTranslationProbability{
-      0.0};                                           ///< Accumulated probability up to random translation move. ///<<
-  double accumulatedRotationProbability{0.0};         ///< Accumulated probability up to rotation move. ///<<
-  double accumulatedRandomRotationProbability{0.0};   ///< Accumulated probability up to random rotation move. ///<<
-  double accumulatedVolumeChangeProbability{0.0};     ///< Accumulated probability up to volume change move. ///<<
-  double accumulatedReinsertionCBMCProbability{0.0};  ///< Accumulated probability up to reinsertion CBMC move. ///<<
-  double accumulatedIdentityChangeCBMCProbability{
-      0.0};                                       ///< Accumulated probability up to identity change CBMC move. ///<<
-  double accumulatedSwapProbability{0.0};         ///< Accumulated probability up to swap move. ///<<
-  double accumulatedSwapCBMCProbability{0.0};     ///< Accumulated probability up to swap CBMC move. ///<<
-  double accumulatedSwapCFCMCProbability{0.0};    ///< Accumulated probability up to swap CFCMC move. ///<<
-  double accumulatedSwapCBCFCMCProbability{0.0};  ///< Accumulated probability up to swap CBCFCMC move. ///<<
-  double accumulatedGibbsVolumeChangeProbability{
-      0.0};                                          ///< Accumulated probability up to Gibbs volume change move. ///<<
-  double accumulatedGibbsSwapCBMCProbability{0.0};   ///< Accumulated probability up to Gibbs swap CBMC move. ///<<
-  double accumulatedGibbsSwapCFCMCProbability{0.0};  ///< Accumulated probability up to Gibbs swap CFCMC move. ///<<
-  double accumulatedGibbsSwapCBCFCMCProbability{0.0};  ///< Accumulated probability up to Gibbs swap CBCFCMC move. ///<<
-  double accumulatedWidomProbability{0.0};             ///< Accumulated probability up to Widom insertion move. ///<<
-  double accumulatedWidomCFCMCProbability{0.0};        ///< Accumulated probability up to Widom CFCMC move. ///<<
-  double accumulatedWidomCBCFCMCProbability{0.0};      ///< Accumulated probability up to Widom CBCFCMC move. ///<<
-  double accumulatedParallelTemperingProbability{
-      0.0};  ///< Accumulated probability up to parallel tempering move. ///<<
->>>>>>> a8baba9e
+  double accumulatedTranslationProbability{0.0};         ///< Normalized probability to perform translation.
+  double accumulatedRandomTranslationProbability{0.0};   ///< Normalized probability to perform random translation.
+  double accumulatedRotationProbability{0.0};            ///< Normalized probability to perform rotation.
+  double accumulatedRandomRotationProbability{0.0};      ///< Normalized probability to perform random rotation.
+  double accumulatedVolumeChangeProbability{0.0};        ///< Normalized probability to perform volume change.
+  double accumulatedReinsertionCBMCProbability{0.0};     ///< Normalized probability to perform reinsertion CBMC.
+  double accumulatedIdentityChangeCBMCProbability{0.0};  ///< Normalized probability to perform identity change CBMC.
+  double accumulatedSwapProbability{0.0};                ///< Normalized probability to perform swap.
+  double accumulatedSwapCBMCProbability{0.0};            ///< Normalized probability to perform swap CBMC.
+  double accumulatedSwapCFCMCProbability{0.0};           ///< Normalized probability to perform swap CFCMC.
+  double accumulatedSwapCBCFCMCProbability{0.0};         ///< Normalized probability to perform swap CBCFCMC.
+  double accumulatedGibbsVolumeChangeProbability{0.0};   ///< Normalized probability to perform Gibbs volume change.
+  double accumulatedGibbsSwapCBMCProbability{0.0};       ///< Normalized probability to perform Gibbs swap CBMC.
+  double accumulatedGibbsSwapCFCMCProbability{0.0};      ///< Normalized probability to perform Gibbs swap CFCMC.
+  double accumulatedGibbsSwapCBCFCMCProbability{0.0};    ///< Normalized probability to perform Gibbs swap CBCFCMC.
+  double accumulatedWidomProbability{0.0};               ///< Normalized probability to perform Widom insertion.
+  double accumulatedWidomCFCMCProbability{0.0};          ///< Normalized probability to perform Widom CFCMC.
+  double accumulatedWidomCBCFCMCProbability{0.0};        ///< Normalized probability to perform Widom CBCFCMC.
+  double accumulatedParallelTemperingProbability{0.0};   ///< Normalized probability to perform parallel tempering.
+  double accumulatedHybridMCProbability{0.0};            ///< Normalized probability to perform hybrid MC.
 
   /**
    * \brief Normalizes the move probabilities so that they sum to 1.
