--- conflicted
+++ resolved
@@ -33,16 +33,10 @@
 
   bool operator==(MCMoveStatisticsSystem const &) const = default;
 
-<<<<<<< HEAD
-  MoveStatistics<double> volumeMove{.maxChange = 0.1};
-  MoveStatistics<double> GibbsVolumeMove{.maxChange = 0.1};
-  MoveStatistics<double> ParallelTemperingSwap{.maxChange = 0.1};
-  MoveStatistics<double> hybridMC{.maxChange = 0.1};
-=======
   MoveStatistics<double> volumeMove{.maxChange = 0.1};             ///< Statistics for volume move.
   MoveStatistics<double> GibbsVolumeMove{.maxChange = 0.1};        ///< Statistics for Gibbs volume move.
   MoveStatistics<double> ParallelTemperingSwap{.maxChange = 0.1};  ///< Statistics for parallel tempering swap.
->>>>>>> a8baba9e
+  MoveStatistics<double> hybridMC{.maxChange = 0.1};               ///< Statistics for hybrid MC move.
 
   /**
    * \brief Optimizes the acceptance rates of the moves.
