module;

#ifdef USE_LEGACY_HEADERS
#include <chrono>
#include <fstream>
#include <string>
#endif

export module mc_moves_count;

#ifndef USE_LEGACY_HEADERS
import <string>;
import <chrono>;
import <fstream>;
#endif

import double3;
import archive;
import json;

/**
 * \brief Struct to keep track of Monte Carlo move counts.
 *
 * The MCMoveCount struct records the number of times each type of Monte Carlo move
 * has been performed during a simulation. It includes counts for various move types
 * such as translation, rotation, insertion, deletion, volume changes, and more.
 * This struct provides methods to clear the counts, write statistics, and accumulate counts.
 */
export struct MCMoveCount
{
  /**
   * \brief Default constructor for MCMoveCount.
   *
   * Initializes all move counts to zero.
   */
  MCMoveCount()
      : translationMove(0),
        randomTranslationMove(0),
        rotationMove(0),
        randomRotationMove(0),
        reinsertionMoveCBMC(0),
        swapInsertionMove(0),
        swapDeletionMove(0),
        swapInsertionMoveCBMC(0),
        swapDeletionMoveCBMC(0),
        swapLambdaMoveCFCMC(0),
        swapLambdaMoveCBCFCMC(0),
        GibbsSwapMoveCBMC(0),
        GibbsSwapLambdaMoveCFCMC(0),
        WidomMoveCBMC(0),
        WidomMoveCFCMC(0),
        WidomMoveCBCFCMC(0),
        volumeMove(0),
        GibbsVolumeMove(0),
<<<<<<< HEAD
        ParallelTemperingSwap(0),
        hybridMC(0) {};
=======
        ParallelTemperingSwap(0) {};
>>>>>>> a8baba9e

  uint64_t versionNumber{1};  ///< Version number for serialization purposes.

  bool operator==(MCMoveCount const &) const = default;

<<<<<<< HEAD
  size_t translationMove;
  size_t randomTranslationMove;
  size_t rotationMove;
  size_t randomRotationMove;
  size_t reinsertionMoveCBMC;
  size_t swapInsertionMove;
  size_t swapDeletionMove;
  size_t swapInsertionMoveCBMC;
  size_t swapDeletionMoveCBMC;
  size_t swapLambdaMoveCFCMC;
  size_t swapLambdaMoveCBCFCMC;
  size_t GibbsSwapMoveCBMC;
  size_t GibbsSwapLambdaMoveCFCMC;
  size_t WidomMoveCBMC;
  size_t WidomMoveCFCMC;
  size_t WidomMoveCBCFCMC;
  size_t volumeMove;
  size_t GibbsVolumeMove;
  size_t ParallelTemperingSwap;
  size_t hybridMC;

=======
  size_t translationMove;           ///< Count of translation moves performed.
  size_t randomTranslationMove;     ///< Count of random translation moves performed.
  size_t rotationMove;              ///< Count of rotation moves performed.
  size_t randomRotationMove;        ///< Count of random rotation moves performed.
  size_t reinsertionMoveCBMC;       ///< Count of CBMC reinsertion moves performed.
  size_t swapInsertionMove;         ///< Count of insertion moves performed.
  size_t swapDeletionMove;          ///< Count of deletion moves performed.
  size_t swapInsertionMoveCBMC;     ///< Count of CBMC insertion moves performed.
  size_t swapDeletionMoveCBMC;      ///< Count of CBMC deletion moves performed.
  size_t swapLambdaMoveCFCMC;       ///< Count of CFCMC swap lambda moves performed.
  size_t swapLambdaMoveCBCFCMC;     ///< Count of CB/CFCMC swap lambda moves performed.
  size_t GibbsSwapMoveCBMC;         ///< Count of CBMC Gibbs swap moves performed.
  size_t GibbsSwapLambdaMoveCFCMC;  ///< Count of CFCMC Gibbs swap lambda moves performed.
  size_t WidomMoveCBMC;             ///< Count of CBMC Widom moves performed.
  size_t WidomMoveCFCMC;            ///< Count of CFCMC Widom moves performed.
  size_t WidomMoveCBCFCMC;          ///< Count of CB/CFCMC Widom moves performed.
  size_t volumeMove;                ///< Count of volume moves performed.
  size_t GibbsVolumeMove;           ///< Count of Gibbs volume moves performed.
  size_t ParallelTemperingSwap;     ///< Count of parallel tempering swap moves performed.

  /**
   * \brief Calculates the total number of moves performed.
   *
   * Sums all individual move counts to provide the total number of moves.
   *
   * \return The total number of moves performed.
   */
>>>>>>> a8baba9e
  inline size_t total() const
  {
    return translationMove + randomTranslationMove + rotationMove + randomRotationMove + reinsertionMoveCBMC +
           swapInsertionMove + swapDeletionMove + swapInsertionMoveCBMC + swapDeletionMoveCBMC + swapLambdaMoveCFCMC +
           swapLambdaMoveCBCFCMC + GibbsSwapMoveCBMC + GibbsSwapLambdaMoveCFCMC + WidomMoveCBMC + WidomMoveCFCMC +
           WidomMoveCBCFCMC + volumeMove + GibbsVolumeMove + ParallelTemperingSwap + hybridMC;
  }

  /**
   * \brief Resets all move counts to zero.
   *
   * Clears the statistics by setting all move counts to zero.
   */
  void clearCountStatistics();
  /**
   * \brief Generates a string with formatted move statistics.
   *
   * Provides a string representation of move counts and their percentages
   * based on the total number of moves.
   *
   * \param countTotal The total number of moves performed.
   * \return A string containing the formatted move statistics.
   */
  const std::string writeAllSystemStatistics(size_t countTotal) const;
  /**
   * \brief Generates a JSON object with move statistics.
   *
   * Provides a JSON representation of move counts and their percentages
   * based on the total number of moves.
   *
   * \param countTotal The total number of moves performed.
   * \return A JSON object containing the move statistics.
   */
  const nlohmann::json jsonAllSystemStatistics(size_t countTotal) const;

  /**
   * \brief Accumulates move counts from another MCMoveCount instance.
   *
   * Adds the move counts from another MCMoveCount object to this one.
   *
   * \param b Another MCMoveCount object whose counts will be added.
   * \return A reference to this MCMoveCount object after addition.
   */
  inline MCMoveCount &operator+=(const MCMoveCount &b)
  {
    translationMove += b.translationMove;
    randomTranslationMove += b.randomTranslationMove;
    rotationMove += b.rotationMove;
    randomRotationMove += b.randomRotationMove;
    reinsertionMoveCBMC += b.reinsertionMoveCBMC;
    swapInsertionMove += b.swapInsertionMove;
    swapDeletionMove += b.swapDeletionMove;
    swapInsertionMoveCBMC += b.swapInsertionMoveCBMC;
    swapDeletionMoveCBMC += b.swapDeletionMoveCBMC;
    swapLambdaMoveCFCMC += b.swapLambdaMoveCFCMC;
    swapLambdaMoveCBCFCMC += b.swapLambdaMoveCBCFCMC;
    GibbsSwapMoveCBMC += b.GibbsSwapMoveCBMC;
    GibbsSwapLambdaMoveCFCMC += b.GibbsSwapLambdaMoveCFCMC;
    WidomMoveCBMC += b.WidomMoveCBMC;
    WidomMoveCFCMC += b.WidomMoveCFCMC;
    WidomMoveCBCFCMC += b.WidomMoveCBCFCMC;
    volumeMove += b.volumeMove;
    GibbsVolumeMove += b.GibbsVolumeMove;
    ParallelTemperingSwap += b.ParallelTemperingSwap;
    hybridMC += b.hybridMC;

    return *this;
  }

  friend Archive<std::ofstream> &operator<<(Archive<std::ofstream> &archive, const MCMoveCount &c);
  friend Archive<std::ifstream> &operator>>(Archive<std::ifstream> &archive, MCMoveCount &c);
};

export inline MCMoveCount operator+(const MCMoveCount &a, const MCMoveCount &b)
{
  MCMoveCount m;

  m.translationMove = a.translationMove + b.translationMove;
  m.randomTranslationMove = a.randomTranslationMove + b.randomTranslationMove;
  m.rotationMove = a.rotationMove + b.rotationMove;
  m.randomRotationMove = a.randomRotationMove + b.randomRotationMove;
  m.reinsertionMoveCBMC = a.reinsertionMoveCBMC + b.reinsertionMoveCBMC;
  m.swapInsertionMove = a.swapInsertionMove + b.swapInsertionMove;
  m.swapDeletionMove = a.swapDeletionMove + b.swapDeletionMove;
  m.swapInsertionMoveCBMC = a.swapInsertionMoveCBMC + b.swapInsertionMoveCBMC;
  m.swapDeletionMoveCBMC = a.swapDeletionMoveCBMC + b.swapDeletionMoveCBMC;
  m.swapLambdaMoveCFCMC = a.swapLambdaMoveCFCMC + b.swapLambdaMoveCFCMC;
  m.swapLambdaMoveCBCFCMC = a.swapLambdaMoveCBCFCMC + b.swapLambdaMoveCBCFCMC;
  m.GibbsSwapMoveCBMC = a.GibbsSwapMoveCBMC + b.GibbsSwapMoveCBMC;
  m.GibbsSwapLambdaMoveCFCMC = a.GibbsSwapLambdaMoveCFCMC + b.GibbsSwapLambdaMoveCFCMC;
  m.WidomMoveCBMC = a.WidomMoveCBMC + b.WidomMoveCBMC;
  m.WidomMoveCFCMC = a.WidomMoveCFCMC + b.WidomMoveCFCMC;
  m.WidomMoveCBCFCMC = a.WidomMoveCBCFCMC + b.WidomMoveCBCFCMC;
  m.volumeMove = a.volumeMove + b.volumeMove;
  m.GibbsVolumeMove = a.GibbsVolumeMove + b.GibbsVolumeMove;
  m.ParallelTemperingSwap = a.ParallelTemperingSwap + b.ParallelTemperingSwap;
  m.hybridMC = a.hybridMC + b.hybridMC;

  return m;
}<|MERGE_RESOLUTION|>--- conflicted
+++ resolved
@@ -52,40 +52,13 @@
         WidomMoveCBCFCMC(0),
         volumeMove(0),
         GibbsVolumeMove(0),
-<<<<<<< HEAD
         ParallelTemperingSwap(0),
         hybridMC(0) {};
-=======
-        ParallelTemperingSwap(0) {};
->>>>>>> a8baba9e
 
   uint64_t versionNumber{1};  ///< Version number for serialization purposes.
 
   bool operator==(MCMoveCount const &) const = default;
 
-<<<<<<< HEAD
-  size_t translationMove;
-  size_t randomTranslationMove;
-  size_t rotationMove;
-  size_t randomRotationMove;
-  size_t reinsertionMoveCBMC;
-  size_t swapInsertionMove;
-  size_t swapDeletionMove;
-  size_t swapInsertionMoveCBMC;
-  size_t swapDeletionMoveCBMC;
-  size_t swapLambdaMoveCFCMC;
-  size_t swapLambdaMoveCBCFCMC;
-  size_t GibbsSwapMoveCBMC;
-  size_t GibbsSwapLambdaMoveCFCMC;
-  size_t WidomMoveCBMC;
-  size_t WidomMoveCFCMC;
-  size_t WidomMoveCBCFCMC;
-  size_t volumeMove;
-  size_t GibbsVolumeMove;
-  size_t ParallelTemperingSwap;
-  size_t hybridMC;
-
-=======
   size_t translationMove;           ///< Count of translation moves performed.
   size_t randomTranslationMove;     ///< Count of random translation moves performed.
   size_t rotationMove;              ///< Count of rotation moves performed.
@@ -105,6 +78,7 @@
   size_t volumeMove;                ///< Count of volume moves performed.
   size_t GibbsVolumeMove;           ///< Count of Gibbs volume moves performed.
   size_t ParallelTemperingSwap;     ///< Count of parallel tempering swap moves performed.
+  size_t HybridMC;                  ///< Count of hybrid MC moves performed.
 
   /**
    * \brief Calculates the total number of moves performed.
@@ -113,7 +87,6 @@
    *
    * \return The total number of moves performed.
    */
->>>>>>> a8baba9e
   inline size_t total() const
   {
     return translationMove + randomTranslationMove + rotationMove + randomRotationMove + reinsertionMoveCBMC +
