module;

#ifdef USE_LEGACY_HEADERS
#include <algorithm>
#include <array>
#include <chrono>
#include <cmath>
#include <complex>
#include <cstddef>
#include <filesystem>
#include <fstream>
#include <iostream>
#include <map>
#include <numbers>
#include <numeric>
#include <optional>
#include <ostream>
#include <random>
#include <span>
#include <streambuf>
#include <string>
#include <string_view>
#include <tuple>
#include <vector>
#if defined(__has_include) && __has_include(<format>)
#include <format>
#endif
#include <exception>
#include <source_location>
#if defined(__has_include) && __has_include(<print>)
#include <print>
#endif
#endif

module system;

#ifndef USE_LEGACY_HEADERS
import <cstddef>;
import <numbers>;
import <complex>;
import <vector>;
import <random>;
import <span>;
import <tuple>;
import <iostream>;
import <ostream>;
import <fstream>;
import <streambuf>;
import <filesystem>;
import <optional>;
import <cmath>;
import <chrono>;
import <algorithm>;
import <numeric>;
import <format>;
import <exception>;
import <source_location>;
import <map>;
import <vector>;
import <array>;
import <string>;
import <string_view>;
#if defined(__has_include) && __has_include(<print>)
import <print>;
#endif
#endif

#if !(defined(__has_include) && __has_include(<print>))
import print;
#endif

import archive;
import randomnumbers;
import stringutils;
import int3;
import double3;
import simd_quatd;
import cubic;
import atom;
import framework;
import component;
import simulationbox;
import forcefield;
import double3x3;
import units;
import loadings;
import averages;
import skparser;
import skposcarparser;
import skstructure;
import skasymmetricatom;
import skcell;
import sample_movies;
import enthalpy_of_adsorption;
import energy_factor;
import energy_status;
import energy_status_inter;
import energy_status_intra;
import property_simulationbox;
import property_energy;
import property_pressure;
import property_loading;
import property_enthalpy;
import property_lambda_probability_histogram;
import property_widom;
import property_temperature;
import energy_factor;
import running_energy;
import threadpool;
import isotherm;
import multi_site_isotherm;
import pressure_range;
import bond_potential;
import move_statistics;
import mc_moves_probabilities_system;
import mc_moves_probabilities_particles;
import mc_moves_cputime;
import reaction;
import reactions;
import cbmc;
import cbmc_chain_data;
import interactions_framework_molecule;
import interactions_intermolecular;
import interactions_ewald;
import equation_of_states;
import hdf5;

// construct System programmatically
/*! \brief Brief description.
 *         Brief description continued.
 *
 *  Detailed description starts here.
 */
<<<<<<< HEAD
System::System(size_t id, std::optional<SimulationBox> box, double T, std::optional<double> P, ForceField forcefield,
               std::vector<Framework> f, std::vector<Component> c, std::vector<size_t> initialNumberOfMolecules,
               size_t numberOfBlocks, const MCMoveProbabilitiesSystem& systemProbabilities)
    : systemId(id),
      temperature(T),
      pressure(P.value_or(0.0) / Units::PressureConversionFactor),
      input_pressure(P.value_or(0.0)),
      beta(1.0 / (Units::KB * T)),
      frameworkComponents(f),
      components(c),
      loadings(c.size()),
      averageLoadings(numberOfBlocks, c.size()),
      averageEnthalpiesOfAdsorption(numberOfBlocks, c.size()),
      swapableComponents(),
      initialNumberOfMolecules(initialNumberOfMolecules),
      numberOfMoleculesPerComponent(c.size()),
      numberOfIntegerMoleculesPerComponent(c.size()),
      numberOfFractionalMoleculesPerComponent(c.size()),
      numberOfGCFractionalMoleculesPerComponent_CFCMC(c.size()),
      numberOfPairGCFractionalMoleculesPerComponent_CFCMC(c.size()),
      numberOfGibbsFractionalMoleculesPerComponent_CFCMC(c.size()),
      numberOfReactionFractionalMoleculesPerComponent_CFCMC(),
      idealGasEnergiesPerComponent(c.size()),
      forceField(forcefield),
      hasExternalField(false),
      numberOfPseudoAtoms(c.size(), std::vector<size_t>(forceField.pseudoAtoms.size())),
      totalNumberOfPseudoAtoms(forceField.pseudoAtoms.size()),
      averageSimulationBox(numberOfBlocks),
      atomPositions({}),
      moleculePositions({}),
      runningEnergies(),
      averageEnergies(numberOfBlocks, 1, f.size(), c.size()),
      currentEnergyStatus(1, f.size(), c.size()),
      averagePressure(numberOfBlocks),
      netCharge(c.size()),
      mc_moves_probabilities(systemProbabilities),
      mc_moves_statistics(),
      reactions(),
      tmmc()
{
  if (box.has_value())
=======
System::System(size_t id, std::optional<SimulationBox> box, double T, std::optional<double> P, ForceField forcefield, 
               std::vector<Framework> f, std::vector<Component> c, 
               std::vector<size_t> initialNumberOfMolecules, size_t numberOfBlocks,
               const MCMoveProbabilitiesSystem &systemProbabilities) :
    systemId(id), 
    temperature(T),
    pressure(P.value_or(0.0) / Units::PressureConversionFactor),
    input_pressure(P.value_or(0.0)),
    beta(1.0 / (Units::KB * T)),
    frameworkComponents(f),
    components(c),
    loadings(c.size()),
    swapableComponents(),
    initialNumberOfMolecules(initialNumberOfMolecules),
    numberOfMoleculesPerComponent(c.size()),
    numberOfIntegerMoleculesPerComponent(c.size()),
    numberOfFractionalMoleculesPerComponent(c.size()),
    numberOfGCFractionalMoleculesPerComponent_CFCMC(c.size()),
    numberOfPairGCFractionalMoleculesPerComponent_CFCMC(c.size()),
    numberOfGibbsFractionalMoleculesPerComponent_CFCMC(c.size()),
    numberOfReactionFractionalMoleculesPerComponent_CFCMC(),
    idealGasEnergiesPerComponent(c.size()),
    forceField(forcefield),
    hasExternalField(false),
    numberOfPseudoAtoms(c.size(), std::vector<size_t>(forceField.pseudoAtoms.size())),
    totalNumberOfPseudoAtoms(forceField.pseudoAtoms.size()),
    atomPositions({}),
    moleculePositions({}),
    runningEnergies(),
    currentEnergyStatus(1, f.size(), c.size()),
    netCharge(c.size()),
    mc_moves_probabilities(systemProbabilities),
    mc_moves_statistics(),
    reactions(),
    tmmc(),
    averageEnergies(numberOfBlocks, 1, f.size(), c.size()),
    averageLoadings(numberOfBlocks, c.size()),
    averageEnthalpiesOfAdsorption(numberOfBlocks, c.size()),
    averageTemperature(numberOfBlocks),
    averageTranslationalTemperature(numberOfBlocks),
    averageRotationalTemperature(numberOfBlocks),
    averagePressure(numberOfBlocks),
    averageSimulationBox(numberOfBlocks)
{
  if(box.has_value())
>>>>>>> 3b45b825
  {
    simulationBox = box.value();
  }

  removeRedundantMoves();
  determineSwapableComponents();
  determineFractionalComponents();
  rescaleMoveProbabilities();
  rescaleMolarFractions();
  computeFrameworkDensity();
  computeNumberOfPseudoAtoms();

  createFrameworks();
  determineSimulationBox();

  double3 perpendicularWidths = simulationBox.perpendicularWidths();
  forceField.initializeEwaldParameters(perpendicularWidths);

  Interactions::computeEwaldFourierEnergySingleIon(eik_x, eik_y, eik_z, eik_xy, forceField, simulationBox,
                                                   double3(0.0, 0.0, 0.0), 1.0);

  RandomNumber random(1400);
  createInitialMolecules(random);

  equationOfState =
      EquationOfState(EquationOfState::Type::PengRobinson, EquationOfState::MultiComponentMixingRules::VanDerWaals, T,
                      P.value_or(0.0), simulationBox, HeliumVoidFraction, components);

  averageEnthalpiesOfAdsorption.resize(swapableComponents.size());
}

void System::createFrameworks()
{
  for (Framework& framework : frameworkComponents)
  {
    const std::vector<Atom>& atoms = framework.atoms;
    for (const Atom& atom : atoms)
    {
      atomPositions.push_back(atom);
    }
    numberOfFrameworkAtoms += atoms.size();
    numberOfRigidFrameworkAtoms += atoms.size();
  }
}

void System::determineSimulationBox()
{
  for (Framework& framework : frameworkComponents)
  {
    // For multiple framework, the simulation box is the union of the boxes
    simulationBox = max(simulationBox, framework.simulationBox.scaled(framework.numberOfUnitCells));
  }
}

void System::insertFractionalMolecule(size_t selectedComponent, [[maybe_unused]] const Molecule& molecule,
                                      std::vector<Atom> atoms, size_t moleculeId)
{
  double l = 0.0;
  for (Atom& atom : atoms)
  {
    if (components[selectedComponent].lambdaGC.computeDUdlambda)
    {
      atom.moleculeId = static_cast<uint16_t>(moleculeId);
      atom.groupId = uint8_t{1};
    }
    atom.setScaling(l);
  }
  std::vector<Atom>::const_iterator iterator = iteratorForMolecule(selectedComponent, 0);
  atomPositions.insert(iterator, atoms.begin(), atoms.end());

  std::vector<Molecule>::iterator moleculeIterator = indexForMolecule(selectedComponent, 0);
  moleculePositions.insert(moleculeIterator, molecule);

  numberOfMoleculesPerComponent[selectedComponent] += 1;

  // set moleculesIds
  size_t index = numberOfFrameworkAtoms;  // indexOfFirstMolecule(selectedComponent);
  for (size_t componentId = 0; componentId < components.size(); componentId++)
  {
    for (size_t i = 0; i < numberOfMoleculesPerComponent[componentId]; ++i)
    {
      for (size_t j = 0; j < components[componentId].atoms.size(); ++j)
      {
        atomPositions[index].moleculeId = static_cast<uint16_t>(i);
        atomPositions[index].componentId = static_cast<uint8_t>(componentId);
        ++index;
      }
    }
  }
}

/// Inserts a molecule into the vector of atoms.
///
/// Note: updates the numberOfMoleculesPerComponent, numberOfIntegerMoleculesPerComponent,
///       numberOfPseudoAtoms, totalNumberOfPseudoAtoms.
/// - Parameters:
///   - selectedComponent: the index of the component
///   - atoms: vector of atoms to be inserted
/// - returns:
void System::insertMolecule(size_t selectedComponent, [[maybe_unused]] const Molecule& molecule,
                            std::vector<Atom> atoms)
{
  std::vector<Atom>::const_iterator iterator =
      iteratorForMolecule(selectedComponent, numberOfMoleculesPerComponent[selectedComponent]);
  atomPositions.insert(iterator, atoms.begin(), atoms.end());

  std::vector<Molecule>::iterator moleculeIterator =
      indexForMolecule(selectedComponent, numberOfMoleculesPerComponent[selectedComponent]);
  moleculePositions.insert(moleculeIterator, molecule);

  numberOfMoleculesPerComponent[selectedComponent] += 1;
  numberOfIntegerMoleculesPerComponent[selectedComponent] += 1;

  translationalDegreesOfFreedom += components[selectedComponent].translationalDegreesOfFreedom;
  rotationalDegreesOfFreedom += components[selectedComponent].rotationalDegreesOfFreedom;

  // Update the number of pseudo atoms per type (used for tail-corrections)
  for (Atom& atom : atoms)
  {
    atom.moleculeId = static_cast<uint16_t>(numberOfMoleculesPerComponent[selectedComponent]);
    numberOfPseudoAtoms[selectedComponent][static_cast<size_t>(atom.type)] += 1;
    totalNumberOfPseudoAtoms[static_cast<size_t>(atom.type)] += 1;
  }

  size_t index = numberOfFrameworkAtoms;
  for (size_t componentId = 0; componentId < components.size(); componentId++)
  {
    for (size_t i = 0; i < numberOfMoleculesPerComponent[componentId]; ++i)
    {
      for (size_t j = 0; j < components[componentId].atoms.size(); ++j)
      {
        atomPositions[index].moleculeId = static_cast<uint16_t>(i);
        atomPositions[index].componentId = static_cast<uint8_t>(componentId);
        ++index;
      }
    }
  }
}

void System::deleteMolecule(size_t selectedComponent, size_t selectedMolecule, const std::span<Atom> molecule)
{
  // Update the number of pseudo atoms per type (used for tail-corrections)
  for (const Atom& atom : molecule)
  {
    numberOfPseudoAtoms[selectedComponent][static_cast<size_t>(atom.type)] -= 1;
    totalNumberOfPseudoAtoms[static_cast<size_t>(atom.type)] -= 1;
  }

  std::vector<Atom>::const_iterator iterator = iteratorForMolecule(selectedComponent, selectedMolecule);
  atomPositions.erase(iterator, iterator + static_cast<std::vector<Atom>::difference_type>(molecule.size()));

  std::vector<Molecule>::iterator moleculeIterator = indexForMolecule(selectedComponent, selectedMolecule);
  moleculePositions.erase(moleculeIterator, moleculeIterator + 1);

  numberOfMoleculesPerComponent[selectedComponent] -= 1;
  numberOfIntegerMoleculesPerComponent[selectedComponent] -= 1;

  translationalDegreesOfFreedom -= components[selectedComponent].translationalDegreesOfFreedom;
  rotationalDegreesOfFreedom -= components[selectedComponent].rotationalDegreesOfFreedom;

  size_t index = numberOfFrameworkAtoms;
  for (size_t componentId = 0; componentId < components.size(); componentId++)
  {
    for (size_t i = 0; i < numberOfMoleculesPerComponent[componentId]; ++i)
    {
      for (size_t j = 0; j < components[componentId].atoms.size(); ++j)
      {
        atomPositions[index].moleculeId = static_cast<uint16_t>(i);
        atomPositions[index].componentId = static_cast<uint8_t>(componentId);
        ++index;
      }
    }
  }
}

bool System::checkMoleculeIds()
{
  size_t index = 0;  // indexOfFirstMolecule(selectedComponent);
  for (size_t componentId = 0; componentId < components.size(); componentId++)
  {
    for (size_t i = 0; i < numberOfMoleculesPerComponent[componentId]; ++i)
    {
      for (size_t j = 0; j < components[componentId].atoms.size(); ++j)
      {
        if (atomPositions[index].moleculeId != static_cast<uint32_t>(i)) return false;
        if (atomPositions[index].componentId != static_cast<uint8_t>(componentId)) return false;
        ++index;
      }
    }
  }
  return true;
}

<<<<<<< HEAD
void System::createInitialMolecules([[maybe_unused]] RandomNumber& random)
{
  for (size_t componentId = 0; const Component& component : components)
  {
    if (component.swapable)
    {
      numberOfMoleculesPerComponent[componentId] = 0;
      for (size_t i = 0; i < numberOfFractionalMoleculesPerComponent[componentId]; ++i)
      {
        std::optional<ChainData> growData = std::nullopt;
        do
        {
          Component::GrowType growType = components[componentId].growType;
          growData = CBMC::growMoleculeSwapInsertion(
              random, this->hasExternalField, this->components, this->forceField, this->simulationBox,
              this->spanOfFrameworkAtoms(), this->spanOfMoleculeAtoms(), this->beta, growType, forceField.cutOffVDW,
              forceField.cutOffCoulomb, componentId, numberOfMoleculesPerComponent[componentId], 0.0,
              numberOfTrialDirections);

=======
void System::createInitialMolecules([[maybe_unused]] RandomNumber &random)                                              
{
  for (size_t componentId = 0; const Component & component : components)                                                
  {                                                                                                                     
    if (component.swapable)                                                                                             
    {                                                                                                                   
      numberOfMoleculesPerComponent[componentId] = 0;                                                                   
      for (size_t i = 0; i < numberOfFractionalMoleculesPerComponent[componentId]; ++i)                                 
      {                                                                                                                 
        std::optional<ChainData> growData = std::nullopt;                                                               
        do                                                                                                              
        {                                                                                                               
          Component::GrowType growType  = components[componentId].growType;                                             
          growData = CBMC::growMoleculeSwapInsertion(random, this->hasExternalField, this->components, this->forceField, this->simulationBox,
                                   this->spanOfFrameworkAtoms(), this->spanOfMoleculeAtoms(), this->beta,               
                                   growType, forceField.cutOffVDW, forceField.cutOffCoulomb, componentId,               
                                   numberOfMoleculesPerComponent[componentId], 0.0, 1uz, numberOfTrialDirections);    
                                                                                                                        
>>>>>>> 3b45b825
        } while (!growData || growData->energies.potentialEnergy() > forceField.overlapCriteria);

        insertFractionalMolecule(componentId, growData->molecule, growData->atom, i);
<<<<<<< HEAD
      }
    }

    for (size_t i = 0; i < initialNumberOfMolecules[componentId]; ++i)
    {
      std::optional<ChainData> growData = std::nullopt;
      do
      {
        Component::GrowType growType = components[componentId].growType;
        growData = CBMC::growMoleculeSwapInsertion(
            random, this->hasExternalField, this->components, this->forceField, this->simulationBox,
            this->spanOfFrameworkAtoms(), this->spanOfMoleculeAtoms(), this->beta, growType, forceField.cutOffVDW,
            forceField.cutOffCoulomb, componentId, numberOfMoleculesPerComponent[componentId], 1.0,
            numberOfTrialDirections);

      } while (!growData || growData->energies.potentialEnergy() > forceField.overlapCriteria);

=======
      }                                                                                                                 
    }                                                                                                                   
                                                                                                                        
    for (size_t i = 0; i < initialNumberOfMolecules[componentId]; ++i)                                                  
    {                                                                                                                   
      std::optional<ChainData> growData = std::nullopt;                                                                 
      do                                                                                                                
      {                                                                                                                 
        Component::GrowType growType  = components[componentId].growType;                                               
        growData = CBMC::growMoleculeSwapInsertion(random, this->hasExternalField, this->components, this->forceField, this->simulationBox,
                                 this->spanOfFrameworkAtoms(), this->spanOfMoleculeAtoms(), this->beta,                 
                                 growType, forceField.cutOffVDW, forceField.cutOffCoulomb, componentId,                 
                                 numberOfMoleculesPerComponent[componentId], 1.0, 0uz, numberOfTrialDirections);
                                                                                                                        
      } while(!growData || growData->energies.potentialEnergy() > forceField.overlapCriteria);                                    
                                                                                                                        
>>>>>>> 3b45b825
      insertMolecule(componentId, growData->molecule, growData->atom);
    }
    componentId++;
  }
}
size_t System::randomMoleculeOfComponent(RandomNumber& random, size_t selectedComponent)
{
  return size_t(random.uniform() * static_cast<double>(numberOfMoleculesPerComponent[selectedComponent]));
}

size_t System::randomIntegerMoleculeOfComponent(RandomNumber& random, size_t selectedComponent)
{
  return numberOfFractionalMoleculesPerComponent[selectedComponent] +
         size_t(random.uniform() * static_cast<double>(numberOfIntegerMoleculesPerComponent[selectedComponent]));
}

std::vector<Atom>::iterator System::iteratorForMolecule(size_t selectedComponent, size_t selectedMolecule)
{
  size_t index{0};
  for (size_t i = 0; i < selectedComponent; ++i)
  {
    size_t size = components[i].atoms.size();
    index += size * numberOfMoleculesPerComponent[i];
  }
  size_t size = components[selectedComponent].atoms.size();
  index += size * selectedMolecule + numberOfFrameworkAtoms;
  return atomPositions.begin() + static_cast<std::vector<Atom>::difference_type>(index);
}

std::vector<Molecule>::iterator System::indexForMolecule(size_t selectedComponent, size_t selectedMolecule)
{
  size_t index{0};
  for (size_t i = 0; i < selectedComponent; ++i)
  {
    index += numberOfMoleculesPerComponent[i];
  }
  index += selectedMolecule;
  return moleculePositions.begin() + static_cast<std::vector<Atom>::difference_type>(index);
}

std::span<const Atom> System::spanOfFrameworkAtoms() const
{
  return std::span(atomPositions.begin(), numberOfFrameworkAtoms);
  // return std::span(atomPositions.begin(),
  //                  atomPositions.begin() + static_cast<std::vector<Atom>::difference_type>(numberOfFrameworkAtoms));
}

std::span<Atom> System::spanOfFrameworkAtoms()
{
  return std::span(atomPositions.begin(), numberOfFrameworkAtoms);
  // return std::span(atomPositions.begin(),
  //                  atomPositions.begin() + static_cast<std::vector<Atom>::difference_type>(numberOfFrameworkAtoms));
}

std::span<const Atom> System::spanOfRigidFrameworkAtoms() const
{
  return std::span(atomPositions.begin(), numberOfFrameworkAtoms);
  // return std::span(atomPositions.begin(),
  //                  atomPositions.begin() + static_cast<std::vector<Atom>::difference_type>(numberOfFrameworkAtoms));
}

std::span<const Atom> System::spanOfFlexibleAtoms() const
{
  return std::span(atomPositions.begin() + static_cast<std::vector<Atom>::difference_type>(numberOfFrameworkAtoms),
                   atomPositions.end());
}

std::span<const Atom> System::spanOfMoleculeAtoms() const
{
  return std::span(atomPositions.begin() + static_cast<std::vector<Atom>::difference_type>(numberOfFrameworkAtoms),
                   atomPositions.end());
}

std::span<Atom> System::spanOfMoleculeAtoms()
{
  return std::span(atomPositions.begin() + static_cast<std::vector<Atom>::difference_type>(numberOfFrameworkAtoms),
                   atomPositions.end());
}

std::span<Atom> System::spanOfMolecule(size_t selectedComponent, size_t selectedMolecule)
{
  size_t index{0};
  for (size_t i = 0; i < selectedComponent; ++i)
  {
    size_t size = components[i].atoms.size();
    index += size * numberOfMoleculesPerComponent[i];
  }
  size_t size = components[selectedComponent].atoms.size();
  index += size * selectedMolecule;
  return std::span(&atomPositions[index + numberOfFrameworkAtoms], size);
}

const std::span<const Atom> System::spanOfMolecule(size_t selectedComponent, size_t selectedMolecule) const
{
  size_t index{0};
  for (size_t i = 0; i < selectedComponent; ++i)
  {
    size_t size = components[i].atoms.size();
    index += size * numberOfMoleculesPerComponent[i];
  }
  size_t size = components[selectedComponent].atoms.size();
  index += size * selectedMolecule;
  return std::span(&atomPositions[index + numberOfFrameworkAtoms], size);
}

size_t System::indexOfFirstMolecule(size_t selectedComponent)
{
  size_t index{0};
  for (size_t i = 0; i < selectedComponent; ++i)
  {
    size_t size = components[i].atoms.size();
    index += size * numberOfMoleculesPerComponent[i];
  }
  return index + numberOfFrameworkAtoms;
}

void System::determineSwapableComponents()
{
  for (Component& component : components)
  {
    if (component.mc_moves_probabilities.probabilitySwapMove > 0.0 ||
        component.mc_moves_probabilities.probabilitySwapMove_CBMC > 0.0 ||
        component.mc_moves_probabilities.probabilitySwapMove_CFCMC > 0.0 ||
        component.mc_moves_probabilities.probabilitySwapMove_CFCMC_CBMC > 0.0)
    {
      component.swapable = true;
    }

    if (component.mc_moves_probabilities.probabilityGibbsSwapMove_CBMC > 0.0 ||
        component.mc_moves_probabilities.probabilityGibbsSwapMove_CFCMC > 0.0 ||
        component.mc_moves_probabilities.probabilityGibbsSwapMove_CFCMC_CBMC > 0.0)
    {
      component.swapable = true;
    }

    if (component.swapable)
    {
      swapableComponents.push_back(component.componentId);
    }
  }
}

// determine the required number of fractional molecules
void System::determineFractionalComponents()
{
  for (size_t i = 0; i < components.size(); ++i)
  {
    numberOfFractionalMoleculesPerComponent[i] = 0;
    numberOfGCFractionalMoleculesPerComponent_CFCMC[i] = 0;
    numberOfGibbsFractionalMoleculesPerComponent_CFCMC[i] = 0;

    if (components[i].mc_moves_probabilities.probabilitySwapMove_CFCMC > 0.0 ||
        components[i].mc_moves_probabilities.probabilityWidomMove_CFCMC > 0.0 ||
        components[i].mc_moves_probabilities.probabilitySwapMove_CFCMC_CBMC > 0.0 ||
        components[i].mc_moves_probabilities.probabilityWidomMove_CFCMC_CBMC > 0.0)
    {
      numberOfFractionalMoleculesPerComponent[i] += 1;
      numberOfGCFractionalMoleculesPerComponent_CFCMC[i] = 1;
      components[i].hasFractionalMolecule = true;
    }

    // Gibbs
    if (components[i].mc_moves_probabilities.probabilityGibbsSwapMove_CFCMC > 0.0 ||
        components[i].mc_moves_probabilities.probabilityGibbsSwapMove_CFCMC_CBMC > 0.0)
    {
      numberOfFractionalMoleculesPerComponent[i] += 1;
      numberOfGibbsFractionalMoleculesPerComponent_CFCMC[i] = 1;
      components[i].hasFractionalMolecule = true;
    }
  }

  for (size_t reactionId{0}; [[maybe_unused]] const Reaction& reaction : reactions.list)
  {
    for (size_t j = 0; j < components.size(); ++j)
    {
      numberOfReactionFractionalMoleculesPerComponent_CFCMC[reactionId][j] = 0;
    }

    // for ([[maybe_unused]]  size_t componentId{ 0 };  const size_t [[maybe_unused]]  stoichiometry :
    // reaction.reactantStoichiometry)
    //{
    //   //numberOfReactionFractionalMoleculesPerComponent[reactionId][componentId] += stoichiometry;
    //   ++componentId;
    // }
    // for ([[maybe_unused]] size_t componentId{ 0 };  const [[maybe_unused]] size_t stoichiometry :
    // reaction.productStoichiometry)
    //{
    //   //numberOfReactionFractionalMoleculesPerComponent[reactionId][componentId] += stoichiometry;
    //   ++componentId;
    // }
    ++reactionId;
  }
}

void System::rescaleMoveProbabilities()
{
  for (Component& component : components)
  {
    component.mc_moves_probabilities.probabilityVolumeMove = mc_moves_probabilities.probabilityVolumeMove;
    component.mc_moves_probabilities.probabilityGibbsVolumeMove = mc_moves_probabilities.probabilityGibbsVolumeMove;
    component.mc_moves_probabilities.probabilityParallelTemperingSwap =
        mc_moves_probabilities.probabilityParallelTemperingSwap;

    component.mc_moves_probabilities.normalizeMoveProbabilties();
  }
}

void System::removeRedundantMoves()
{
  for (Component& component : components)
  {
    // WidomMove_CFCMC already done when using SwapMove_CFCMC
    if (component.mc_moves_probabilities.probabilityWidomMove_CFCMC > 0.0 &&
        component.mc_moves_probabilities.probabilitySwapMove_CFCMC > 0.0)
    {
      component.mc_moves_probabilities.probabilityWidomMove_CFCMC = 0.0;
    }

    // WidomMove_CFCMC_CBMC already done when using SwapMove_CFCMC_CBMC
    if (component.mc_moves_probabilities.probabilityWidomMove_CFCMC_CBMC > 0.0 &&
        component.mc_moves_probabilities.probabilitySwapMove_CFCMC_CBMC > 0.0)
    {
      component.mc_moves_probabilities.probabilityWidomMove_CFCMC_CBMC = 0.0;
    }
  }
}

void System::optimizeMCMoves()
{
  mc_moves_statistics.optimizeAcceptance();
  for (Component& component : components)
  {
    component.mc_moves_statistics.optimizeMCMoves();
  }
}

void System::rescaleMolarFractions()
{
  double totalMolfraction = 0.0;
  double numberOfSwapableComponents = 0.0;
  for (const Component& component : components)
  {
    if (component.swapable)
    {
      totalMolfraction += component.molFraction;
      numberOfSwapableComponents += 1.0;
    }
  }

  if (totalMolfraction > 0.0)
  {
    for (Component& component : components)
    {
      if (component.swapable)
      {
        component.molFraction /= totalMolfraction;
      }
    }
  }
  else
  {
    for (Component& component : components)
    {
      if (component.swapable)
      {
        component.molFraction /= numberOfSwapableComponents;
      }
    }
  }
}

void System::computeFrameworkDensity()
{
  for (Framework& frameworkComponent : frameworkComponents)
  {
    frameworkMass = frameworkMass.value_or(0.0) + frameworkComponent.mass;
  }
}

void System::computeNumberOfPseudoAtoms()
{
  for (size_t i = 0; i != components.size(); ++i)
  {
    std::fill(numberOfPseudoAtoms[i].begin(), numberOfPseudoAtoms[i].end(), 0);
  }
  std::fill(totalNumberOfPseudoAtoms.begin(), totalNumberOfPseudoAtoms.end(), 0);

  for (const Atom& atom : atomPositions)
  {
    size_t componentId = static_cast<size_t>(atom.componentId);
    size_t type = static_cast<size_t>(atom.type);
    numberOfPseudoAtoms[componentId][type] += 1;
    totalNumberOfPseudoAtoms[type] += 1;
  }
}

std::vector<Atom> System::randomConfiguration(RandomNumber& random, size_t selectedComponent,
                                              const std::span<const Atom> molecule)
{
  double3x3 randomRotationMatrix = random.randomRotationMatrix();
  std::vector<Atom> copied_atoms(molecule.begin(), molecule.end());
  double3 position = simulationBox.randomPosition(random);
  size_t startingBead = components[selectedComponent].startingBead;
  for (size_t i = 0; i != molecule.size(); ++i)
  {
    copied_atoms[i].position =
        position + randomRotationMatrix * (molecule[i].position - molecule[startingBead].position);
  }
  return copied_atoms;
}

std::string System::writeOutputHeader() const
{
  std::ostringstream stream;

  std::print(stream, "Compiler and run-time data\n");
  std::print(stream, "===============================================================================\n");

#ifdef VERSION
#define QUOTE(str) #str
#define EXPAND_AND_QUOTE(str) QUOTE(str)
  std::print(stream, "RASPA {}\n\n", EXPAND_AND_QUOTE(VERSION));
#endif

  ThreadPool& pool = ThreadPool::instance();
  const size_t numberOfHelperThreads = pool.getThreadCount();

  switch (pool.threadingType)
  {
    case ThreadPool::ThreadingType::Serial:
      std::print(stream, "Parallelization: Serial, 1 thread\n");
      break;
    case ThreadPool::ThreadingType::OpenMP:
      std::print(stream, "Parallelization: OpenMP, {} threads\n", numberOfHelperThreads + 1);
      break;
    case ThreadPool::ThreadingType::ThreadPool:
      std::print(stream, "Parallelization: ThreadPool, {} threads\n", numberOfHelperThreads + 1);
      break;
    case ThreadPool::ThreadingType::GPU_Offload:
      std::print(stream, "Parallelization: GPU-Offload\n");
      break;
  }
  std::print(stream, "\n");

  return stream.str();
}

void System::logMetaData(HDF5Handler& hdf5) const
{
#ifdef VERSION
#define QUOTE(str) #str
#define EXPAND_AND_QUOTE(str) QUOTE(str)
  hdf5.logMetaInfo("/", "RASPA version", EXPAND_AND_QUOTE(VERSION));
#endif

  ThreadPool& pool = ThreadPool::instance();
  const size_t numberOfHelperThreads = pool.getThreadCount();

  switch (pool.threadingType)
  {
    case ThreadPool::ThreadingType::Serial:
      hdf5.logMetaInfo("/", "Parallelization", "Serial, 1 thread");
      break;
    case ThreadPool::ThreadingType::OpenMP:
      hdf5.logMetaInfo("/", "Parallelization", "OpenMP, " + std::to_string(numberOfHelperThreads + 1) + "  threads");
      break;
    case ThreadPool::ThreadingType::ThreadPool:
      hdf5.logMetaInfo("/", "Parallelization",
                       "Threadpool, " + std::to_string(numberOfHelperThreads + 1) + "  threads");
      break;
    case ThreadPool::ThreadingType::GPU_Offload:
      hdf5.logMetaInfo("/", "Parallelization", "GPU-Offload");
      break;
  }
}

std::string System::writeInitializationStatusReport(size_t currentCycle, size_t numberOfCycles) const
{
  std::ostringstream stream;

  std::print(stream, "Initialization: Current cycle: {} out of {}\n", currentCycle, numberOfCycles);
  std::print(stream, "===============================================================================\n\n");

  std::print(stream, "{}", simulationBox.printStatus());
  std::print(stream, "\n");

<<<<<<< HEAD
  std::print(stream, "Amount of molecules per component :\n");
  std::print(stream, "-------------------------------------------------------------------------------\n");
  for (const Component& c : components)
  {
    std::print(stream, "{}", loadings.printStatus(c, frameworkMass));
  }
  std::print(stream, "\n");

=======
>>>>>>> 3b45b825
  for (const Component& c : components)
  {
    double occupancy = static_cast<double>(containsTheFractionalMolecule);
    double averageOccupancy = c.lambdaGC.occupancy();
    double lambda = c.lambdaGC.lambdaValue();

    if (c.lambdaGC.computeDUdlambda)
    {
      std::print(stream, "component {} ({}) lambda: {: g} dUdlambda: {: g} occupancy: {: g} ({:3f})\n", c.componentId,
                 c.name, lambda, runningEnergies.dudlambda(lambda), occupancy, averageOccupancy);
    }
    else
    {
      std::print(stream, "component {} ({}) lambda: {: g} occupancy: {: g} ({:3f})\n", c.componentId, c.name,
                 c.lambdaGC.lambdaValue(), occupancy, averageOccupancy);
    }
  }
  std::print(stream, "\n");

  std::print(stream, "Amount of molecules per component :\n");
  std::print(stream, "-------------------------------------------------------------------------------\n");
  for (const Component & c : components)
  {
    std::print(stream, "{}", loadings.printStatus(c, frameworkMass));
  }
  std::print(stream, "\n");


  std::print(stream, runningEnergies.printMC());

  std::print(stream, "\n");

  return stream.str();
}

std::string System::writeEquilibrationStatusReportMC(size_t currentCycle, size_t numberOfCycles) const
{
  std::ostringstream stream;

  std::print(stream, "Equilibration: Current cycle: {} out of {}\n", currentCycle, numberOfCycles);
  std::print(stream, "===============================================================================\n\n");

  std::print(stream, "{}", simulationBox.printStatus());
  std::print(stream, "\n");

<<<<<<< HEAD
  std::print(stream, "Amount of molecules per component :\n");
  std::print(stream, "-------------------------------------------------------------------------------\n");
  for (const Component& c : components)
  {
    std::print(stream, "{}", loadings.printStatus(c, frameworkMass));
  }
  std::print(stream, "\n");

=======
>>>>>>> 3b45b825
  for (const Component& c : components)
  {
    double occupancy = static_cast<double>(containsTheFractionalMolecule);
    double averageOccupancy = c.lambdaGC.occupancy();
    double lambda = c.lambdaGC.lambdaValue();

    if (c.lambdaGC.computeDUdlambda)
    {
      std::print(stream, "component {} ({}) lambda: {: g} dUdlambda: {: g} occupancy: {: g} ({:3f})\n", c.componentId,
                 c.name, lambda, runningEnergies.dudlambda(lambda), occupancy, averageOccupancy);
    }
    else
    {
      std::print(stream, "component {} ({}) lambda: {: g} occupancy: {: g} ({:3f})\n", c.componentId, c.name,
                 c.lambdaGC.lambdaValue(), occupancy, averageOccupancy);
    }
  }
  std::print(stream, "\n");

  std::print(stream, "Amount of molecules per component :\n");
  std::print(stream, "-------------------------------------------------------------------------------\n");
  for (const Component & c : components)
  {
    std::print(stream, "{}", loadings.printStatus(c, frameworkMass));
  }
  std::print(stream, "\n");


  std::print(stream, runningEnergies.printMC());

  std::print(stream, "\n");

  return stream.str();
}

std::string System::writeEquilibrationStatusReportMD(size_t currentCycle, size_t numberOfCycles) const
{
  std::ostringstream stream;

  std::print(stream, "Equilibration: Current cycle: {} out of {}\n", currentCycle, numberOfCycles);
  std::print(stream, "===============================================================================\n\n");

  std::print(stream, "{}", simulationBox.printStatus());
  std::print(stream, "\n");

<<<<<<< HEAD
  std::print(stream, "Amount of molecules per component :\n");
  std::print(stream, "-------------------------------------------------------------------------------\n");
  for (const Component& c : components)
  {
    std::print(stream, "{}", loadings.printStatus(c, frameworkMass));
  }
=======
  double translationalKineticEnergy = computeTranslationalKineticEnergy();
  double translationalTemperature = 2.0 * translationalKineticEnergy / static_cast<double>(translationalDegreesOfFreedom);
  double rotationalKineticEnergy = computeRotationalKineticEnergy();
  double rotationalTemperature = 2.0 * rotationalKineticEnergy / static_cast<double>(rotationalDegreesOfFreedom);
  double overallTemperature = 2.0 * (translationalKineticEnergy + rotationalKineticEnergy) / static_cast<double>(translationalDegreesOfFreedom + rotationalDegreesOfFreedom);
  std::print(stream, "Temperature: {: .6e}\n", overallTemperature);
  std::print(stream, "Translational temperature: {: .6e}\n", translationalTemperature);
  std::print(stream, "Rotational temperature: {: .6e}\n\n", rotationalTemperature);

  std::print(stream, "Conserved energy: {: .6e}\n", conservedEnergy);
  double drift = std::abs(Units::EnergyToKelvin * (conservedEnergy - referenceEnergy) / referenceEnergy);
  std::print(stream, "Drift: {:.6e} Average drift: {:.6e}\n\n", drift, accumulatedDrift / static_cast<double>(std::max(currentCycle, 1uz)));

  std::print(stream, runningEnergies.printMD());

>>>>>>> 3b45b825
  std::print(stream, "\n");

  for (const Component& c : components)
  {
    double occupancy = static_cast<double>(containsTheFractionalMolecule);
    double averageOccupancy = c.lambdaGC.occupancy();
    double lambda = c.lambdaGC.lambdaValue();

    if (c.lambdaGC.computeDUdlambda)
    {
      std::print(stream, "component {} ({}) lambda: {: g} dUdlambda: {: g} occupancy: {: g} ({:3f})\n", c.componentId,
                 c.name, lambda, runningEnergies.dudlambda(lambda), occupancy, averageOccupancy);
    }
    else
    {
      std::print(stream, "component {} ({}) lambda: {: g} occupancy: {: g} ({:3f})\n", c.componentId, c.name,
                 c.lambdaGC.lambdaValue(), occupancy, averageOccupancy);
    }
  }
  std::print(stream, "\n");

  std::print(stream, "Amount of molecules per component :\n");
  std::print(stream, "-------------------------------------------------------------------------------\n");
  for (const Component & c : components)
  {
    std::print(stream, "{}", loadings.printStatus(c, frameworkMass));
  }
  std::print(stream, "\n");

  return stream.str();
}

std::string System::writeProductionStatusReportMC(size_t currentCycle, size_t numberOfCycles) const
{
  std::ostringstream stream;

  std::print(stream, "Current cycle: {} out of {}\n", currentCycle, numberOfCycles);
  std::print(stream, "===============================================================================\n\n");

  std::pair<SimulationBox, SimulationBox> simulationBoxData = averageSimulationBox.averageSimulationBox();
  std::print(stream, "{}", simulationBox.printStatus(simulationBoxData.first, simulationBoxData.second));
  std::print(stream, "\n");

<<<<<<< HEAD
=======
  for (const Component& c : components)
  {
    double occupancy = static_cast<double>(containsTheFractionalMolecule);
    double averageOccupancy = c.lambdaGC.occupancy();
    double lambda = c.lambdaGC.lambdaValue();

    if (c.lambdaGC.computeDUdlambda)
    {
      std::print(stream, "component {} ({}) lambda: {: g} dUdlambda: {: g} occupancy: {: g} ({:3f})\n", 
                 c.componentId, c.name, lambda, runningEnergies.dudlambda(lambda), occupancy, averageOccupancy);
    }
    else
    {
      std::print(stream, "component {} ({}) lambda: {: g} occupancy: {: g} ({:3f})\n", 
                 c.componentId, c.name, c.lambdaGC.lambdaValue(), occupancy, averageOccupancy);
    }
  }
  std::print(stream, "\n");
  
>>>>>>> 3b45b825
  std::print(stream, "Amount of molecules per component :\n");
  std::print(stream, "-------------------------------------------------------------------------------\n");
  std::pair<Loadings, Loadings> loadingData = averageLoadings.averageLoading();
  for (const Component& c : components)
  {
    std::print(stream, "{}", loadings.printStatus(c, loadingData.first, loadingData.second, frameworkMass));
  }
  std::print(stream, "\n");
  double conv = Units::EnergyToKelvin;

  std::pair<double3x3, double3x3> currentPressureTensor = averagePressure.averagePressureTensor();
  double3x3 pressureTensor = 1e-5 * Units::PressureConversionFactor * currentPressureTensor.first;
  double3x3 pressureTensorError = 1e-5 * Units::PressureConversionFactor * currentPressureTensor.second;
  std::print(stream, "Average pressure tensor: \n");
  std::print(stream, "-------------------------------------------------------------------------------\n");
  std::print(stream, "{: .4e} {: .4e} {: .4e} +/- {:.4e} {:.4e} {:.4e} [bar]\n", pressureTensor.ax, pressureTensor.bx,
             pressureTensor.cx, pressureTensorError.ax, pressureTensorError.bx, pressureTensorError.cx);
  std::print(stream, "{: .4e} {: .4e} {: .4e} +/- {:.4e} {:.4e} {:.4e} [bar]\n", pressureTensor.ay, pressureTensor.by,
             pressureTensor.cy, pressureTensorError.ay, pressureTensorError.by, pressureTensorError.cy);
  std::print(stream, "{: .4e} {: .4e} {: .4e} +/- {:.4e} {:.4e} {:.4e} [bar]\n", pressureTensor.az, pressureTensor.bz,
             pressureTensor.cz, pressureTensorError.az, pressureTensorError.bz, pressureTensorError.cz);
  std::pair<double, double> idealGasPressure = averagePressure.averageIdealGasPressure();
  std::pair<double, double> excessPressure = averagePressure.averageExcessPressure();
  std::pair<double, double> p = averagePressure.averagePressure();
  std::print(stream, "Ideal-gas pressure:  {: .6e} +/ {:.6e} [bar]\n",
             1e-5 * Units::PressureConversionFactor * idealGasPressure.first,
             1e-5 * Units::PressureConversionFactor * idealGasPressure.second);
  std::print(stream, "Excess pressure:     {: .6e} +/ {:.6e} [bar]\n",
             1e-5 * Units::PressureConversionFactor * excessPressure.first,
             1e-5 * Units::PressureConversionFactor * excessPressure.second);
  std::print(stream, "Pressure:            {: .6e} +/ {:.6e} [bar]\n\n",
             1e-5 * Units::PressureConversionFactor * p.first, 1e-5 * Units::PressureConversionFactor * p.second);

<<<<<<< HEAD
  for (const Component& c : components)
  {
    double occupancy = static_cast<double>(containsTheFractionalMolecule);
    double averageOccupancy = c.lambdaGC.occupancy();
    double lambda = c.lambdaGC.lambdaValue();

    if (c.lambdaGC.computeDUdlambda)
    {
      std::print(stream, "component {} ({}) lambda: {: g} dUdlambda: {: g} occupancy: {: g} ({:3f})\n", c.componentId,
                 c.name, lambda, runningEnergies.dudlambda(lambda), occupancy, averageOccupancy);
    }
    else
    {
      std::print(stream, "component {} ({}) lambda: {: g} occupancy: {: g} ({:3f})\n", c.componentId, c.name,
                 c.lambdaGC.lambdaValue(), occupancy, averageOccupancy);
    }
  }
  std::print(stream, "\n");
=======
>>>>>>> 3b45b825

  std::pair<EnergyStatus, EnergyStatus> energyData = averageEnergies.averageEnergy();
  std::print(stream, "Total potential energy:   {: .6e} ({: .6e} +/- {:.6e}) [K]\n",
             conv * currentEnergyStatus.totalEnergy.energy, conv * energyData.first.totalEnergy.energy,
             conv * energyData.second.totalEnergy.energy);
  std::print(stream, "-------------------------------------------------------------------------------\n");
  std::print(stream, "ExternalField-molecule\n");
  std::print(stream, "    Van der Waals:        {: .6e} ({: .6e} +/- {:.6e}) [K]\n",
             conv * currentEnergyStatus.externalFieldMoleculeEnergy.VanDerWaals.energy,
             conv * energyData.first.externalFieldMoleculeEnergy.VanDerWaals.energy,
             conv * energyData.second.externalFieldMoleculeEnergy.VanDerWaals.energy);
  std::print(stream, "Framework-molecule\n");
  std::print(stream, "    Van der Waals:        {: .6e} ({: .6e} +/- {:.6e}) [K]\n",
             conv * currentEnergyStatus.frameworkMoleculeEnergy.VanDerWaals.energy,
             conv * energyData.first.frameworkMoleculeEnergy.VanDerWaals.energy,
             conv * energyData.second.frameworkMoleculeEnergy.VanDerWaals.energy);
  std::print(stream, "    Van der Waals (Tail): {: .6e} ({: .6e} +/- {:.6e}) [K]\n",
             conv * currentEnergyStatus.frameworkMoleculeEnergy.VanDerWaalsTailCorrection.energy,
             conv * energyData.first.frameworkMoleculeEnergy.VanDerWaalsTailCorrection.energy,
             conv * energyData.second.frameworkMoleculeEnergy.VanDerWaalsTailCorrection.energy);
  std::print(stream, "    Coulombic Real:       {: .6e} ({: .6e} +/- {:.6e}) [K]\n",
             conv * currentEnergyStatus.frameworkMoleculeEnergy.CoulombicReal.energy,
             conv * energyData.first.frameworkMoleculeEnergy.CoulombicReal.energy,
             conv * energyData.second.frameworkMoleculeEnergy.CoulombicReal.energy);
  std::print(stream, "    Coulombic Fourier:    {: .6e} ({: .6e} +/- {:.6e}) [K]\n",
             conv * currentEnergyStatus.frameworkMoleculeEnergy.CoulombicFourier.energy,
             conv * energyData.first.frameworkMoleculeEnergy.CoulombicFourier.energy,
             conv * energyData.second.frameworkMoleculeEnergy.CoulombicFourier.energy);
  std::print(stream, "Molecule-molecule\n");
  std::print(stream, "    Van der Waals:        {: .6e} ({: .6e} +/- {:.6e}) [K]\n",
             conv * currentEnergyStatus.interEnergy.VanDerWaals.energy,
             conv * energyData.first.interEnergy.VanDerWaals.energy,
             conv * energyData.second.interEnergy.VanDerWaals.energy);
  std::print(stream, "    Van der Waals (Tail): {: .6e} ({: .6e} +/- {:.6e}) [K]\n",
             conv * currentEnergyStatus.interEnergy.VanDerWaalsTailCorrection.energy,
             conv * energyData.first.interEnergy.VanDerWaalsTailCorrection.energy,
             conv * energyData.second.interEnergy.VanDerWaalsTailCorrection.energy);
  std::print(stream, "    Coulombic Real:       {: .6e} ({: .6e} +/- {:.6e}) [K]\n",
             conv * currentEnergyStatus.interEnergy.CoulombicReal.energy,
             conv * energyData.first.interEnergy.CoulombicReal.energy,
             conv * energyData.second.interEnergy.CoulombicReal.energy);
  std::print(stream, "    Coulombic Fourier:    {: .6e} ({: .6e} +/- {:.6e}) [K]\n",
             conv * currentEnergyStatus.interEnergy.CoulombicFourier.energy,
             conv * energyData.first.interEnergy.CoulombicFourier.energy,
             conv * energyData.second.interEnergy.CoulombicFourier.energy);
  std::print(stream, "    Molecule Intra:       {: .6e} ({: .6e} +/- {:.6e}) [K]\n",
             conv * currentEnergyStatus.intraEnergy.total().energy, conv * energyData.first.intraEnergy.total().energy,
             conv * energyData.second.intraEnergy.total().energy);

  std::print(stream, "\n");

  return stream.str();
}

std::string System::writeProductionStatusReportMD(size_t currentCycle, size_t numberOfCycles) const
{
  std::ostringstream stream;

  std::print(stream, "Current cycle: {} out of {}\n", currentCycle, numberOfCycles);
  std::print(stream, "===============================================================================\n\n");

  std::print(stream, "Time run: {:g} [ps]  {:g} [ns]\n\n", static_cast<double>(currentCycle) * timeStep,
             static_cast<double>(currentCycle) * timeStep / 1000.0);

  std::pair<SimulationBox, SimulationBox> simulationBoxData = averageSimulationBox.averageSimulationBox();
  std::print(stream, "{}", simulationBox.printStatus(simulationBoxData.first, simulationBoxData.second));
  std::print(stream, "\n");
<<<<<<< HEAD

  std::print(stream, "Amount of molecules per component :\n");
  std::print(stream, "-------------------------------------------------------------------------------\n");
  std::pair<Loadings, Loadings> loadingData = averageLoadings.averageLoading();
  for (const Component& c : components)
  {
    std::print(stream, "{}", loadings.printStatus(c, loadingData.first, loadingData.second, frameworkMass));
  }
  std::print(stream, "\n");
  double conv = Units::EnergyToKelvin;

  std::pair<double3x3, double3x3> currentPressureTensor = averagePressure.averagePressureTensor();
  double3x3 pressureTensor = 1e-5 * Units::PressureConversionFactor * currentPressureTensor.first;
  double3x3 pressureTensorError = 1e-5 * Units::PressureConversionFactor * currentPressureTensor.second;
  std::print(stream, "Average pressure tensor: \n");
  std::print(stream, "-------------------------------------------------------------------------------\n");
  std::print(stream, "{: .4e} {: .4e} {: .4e} +/- {:.4e} {:.4e} {:.4e} [bar]\n", pressureTensor.ax, pressureTensor.bx,
             pressureTensor.cx, pressureTensorError.ax, pressureTensorError.bx, pressureTensorError.cx);
  std::print(stream, "{: .4e} {: .4e} {: .4e} +/- {:.4e} {:.4e} {:.4e} [bar]\n", pressureTensor.ay, pressureTensor.by,
             pressureTensor.cy, pressureTensorError.ay, pressureTensorError.by, pressureTensorError.cy);
  std::print(stream, "{: .4e} {: .4e} {: .4e} +/- {:.4e} {:.4e} {:.4e} [bar]\n", pressureTensor.az, pressureTensor.bz,
             pressureTensor.cz, pressureTensorError.az, pressureTensorError.bz, pressureTensorError.cz);
  std::pair<double, double> idealGasPressure = averagePressure.averageIdealGasPressure();
  std::pair<double, double> excessPressure = averagePressure.averageExcessPressure();
  std::pair<double, double> p = averagePressure.averagePressure();
  std::print(stream, "Ideal-gas pressure:  {: .6e} +/ {:.6e} [bar]\n",
             1e-5 * Units::PressureConversionFactor * idealGasPressure.first,
             1e-5 * Units::PressureConversionFactor * idealGasPressure.second);
  std::print(stream, "Excess pressure:     {: .6e} +/ {:.6e} [bar]\n",
             1e-5 * Units::PressureConversionFactor * excessPressure.first,
             1e-5 * Units::PressureConversionFactor * excessPressure.second);
  std::print(stream, "Pressure:            {: .6e} +/ {:.6e} [bar]\n\n",
             1e-5 * Units::PressureConversionFactor * p.first, 1e-5 * Units::PressureConversionFactor * p.second);

  for (const Component& c : components)
  {
    double occupancy = static_cast<double>(containsTheFractionalMolecule);
    double averageOccupancy = c.lambdaGC.occupancy();
    double lambda = c.lambdaGC.lambdaValue();

    if (c.lambdaGC.computeDUdlambda)
    {
      std::print(stream, "component {} ({}) lambda: {: g} dUdlambda: {: g} occupancy: {: g} ({:3f})\n", c.componentId,
                 c.name, lambda, runningEnergies.dudlambda(lambda), occupancy, averageOccupancy);
    }
    else
    {
      std::print(stream, "component {} ({}) lambda: {: g} occupancy: {: g} ({:3f})\n", c.componentId, c.name,
                 c.lambdaGC.lambdaValue(), occupancy, averageOccupancy);
    }
  }
  std::print(stream, "\n");
=======

  double translational_kinetic_energy = computeTranslationalKineticEnergy();
  double translational_temperature = 2.0 * translational_kinetic_energy / static_cast<double>(translationalDegreesOfFreedom);
  double rotational_kinetic_energy = computeRotationalKineticEnergy();
  double rotational_temperature = 2.0 * rotational_kinetic_energy / static_cast<double>(rotationalDegreesOfFreedom);
  double overall_temperature = 2.0 * (translational_kinetic_energy + rotational_kinetic_energy) / static_cast<double>(translationalDegreesOfFreedom + rotationalDegreesOfFreedom);
  std::pair<double, double> average_temperature = averageTemperature.averageTemperature();
  std::pair<double, double> average_translational_temperature = averageTranslationalTemperature.averageTemperature();
  std::pair<double, double> average_rotational_temperature = averageRotationalTemperature.averageTemperature();

  std::print(stream, "Temperature: {: .6e} ({: .6e} +/- {:.6e})\n",
                   overall_temperature, average_temperature.first, average_temperature.second);
  std::print(stream, "Translational temperature: {: .6e} ({: .6e} +/- {:.6e})\n",
                   translational_temperature, average_translational_temperature.first, average_translational_temperature.second);
  std::print(stream, "Rotational temperature: {: .6e} ({: .6e} +/- {:.6e})\n\n",
                   rotational_temperature, average_rotational_temperature.first, average_rotational_temperature.second);
>>>>>>> 3b45b825

  std::print(stream, "Conserved energy: {: .6e}\n", conservedEnergy);
  double drift = std::abs(Units::EnergyToKelvin * (conservedEnergy - referenceEnergy) / referenceEnergy);
  std::print(stream, "Drift: {:.6e} Average drift: {:.6e}\n\n", drift, accumulatedDrift / static_cast<double>(std::max(currentCycle, 1uz)));

  double conv = Units::EnergyToKelvin;
  std::pair<EnergyStatus, EnergyStatus> energyData = averageEnergies.averageEnergy();
  std::print(stream, "Total potential energy:   {: .6e} ({: .6e} +/- {:.6e}) [K]\n",
             conv * currentEnergyStatus.totalEnergy.energy, conv * energyData.first.totalEnergy.energy,
             conv * energyData.second.totalEnergy.energy);
  std::print(stream, "-------------------------------------------------------------------------------\n");
  std::print(stream, "ExternalField-molecule\n");
  std::print(stream, "    Van der Waals:        {: .6e} ({: .6e} +/- {:.6e}) [K]\n",
             conv * currentEnergyStatus.externalFieldMoleculeEnergy.VanDerWaals.energy,
             conv * energyData.first.externalFieldMoleculeEnergy.VanDerWaals.energy,
             conv * energyData.second.externalFieldMoleculeEnergy.VanDerWaals.energy);
  std::print(stream, "Framework-molecule\n");
  std::print(stream, "    Van der Waals:        {: .6e} ({: .6e} +/- {:.6e}) [K]\n",
             conv * currentEnergyStatus.frameworkMoleculeEnergy.VanDerWaals.energy,
             conv * energyData.first.frameworkMoleculeEnergy.VanDerWaals.energy,
             conv * energyData.second.frameworkMoleculeEnergy.VanDerWaals.energy);
  std::print(stream, "    Van der Waals (Tail): {: .6e} ({: .6e} +/- {:.6e}) [K]\n",
             conv * currentEnergyStatus.frameworkMoleculeEnergy.VanDerWaalsTailCorrection.energy,
             conv * energyData.first.frameworkMoleculeEnergy.VanDerWaalsTailCorrection.energy,
             conv * energyData.second.frameworkMoleculeEnergy.VanDerWaalsTailCorrection.energy);
  std::print(stream, "    Coulombic Real:       {: .6e} ({: .6e} +/- {:.6e}) [K]\n",
             conv * currentEnergyStatus.frameworkMoleculeEnergy.CoulombicReal.energy,
             conv * energyData.first.frameworkMoleculeEnergy.CoulombicReal.energy,
             conv * energyData.second.frameworkMoleculeEnergy.CoulombicReal.energy);
  std::print(stream, "    Coulombic Fourier:    {: .6e} ({: .6e} +/- {:.6e}) [K]\n",
             conv * currentEnergyStatus.frameworkMoleculeEnergy.CoulombicFourier.energy,
             conv * energyData.first.frameworkMoleculeEnergy.CoulombicFourier.energy,
             conv * energyData.second.frameworkMoleculeEnergy.CoulombicFourier.energy);
  std::print(stream, "Molecule-molecule\n");
  std::print(stream, "    Van der Waals:        {: .6e} ({: .6e} +/- {:.6e}) [K]\n",
             conv * currentEnergyStatus.interEnergy.VanDerWaals.energy,
             conv * energyData.first.interEnergy.VanDerWaals.energy,
             conv * energyData.second.interEnergy.VanDerWaals.energy);
  std::print(stream, "    Van der Waals (Tail): {: .6e} ({: .6e} +/- {:.6e}) [K]\n",
             conv * currentEnergyStatus.interEnergy.VanDerWaalsTailCorrection.energy,
             conv * energyData.first.interEnergy.VanDerWaalsTailCorrection.energy,
             conv * energyData.second.interEnergy.VanDerWaalsTailCorrection.energy);
  std::print(stream, "    Coulombic Real:       {: .6e} ({: .6e} +/- {:.6e}) [K]\n",
             conv * currentEnergyStatus.interEnergy.CoulombicReal.energy,
             conv * energyData.first.interEnergy.CoulombicReal.energy,
             conv * energyData.second.interEnergy.CoulombicReal.energy);
  std::print(stream, "    Coulombic Fourier:    {: .6e} ({: .6e} +/- {:.6e}) [K]\n",
             conv * currentEnergyStatus.interEnergy.CoulombicFourier.energy,
             conv * energyData.first.interEnergy.CoulombicFourier.energy,
             conv * energyData.second.interEnergy.CoulombicFourier.energy);
  std::print(stream, "    Molecule Intra:       {: .6e} ({: .6e} +/- {:.6e}) [K]\n",
             conv * currentEnergyStatus.intraEnergy.total().energy, conv * energyData.first.intraEnergy.total().energy,
             conv * energyData.second.intraEnergy.total().energy);

  std::print(stream, "\n");
  for (const Component& c : components)
  {
    double occupancy = static_cast<double>(containsTheFractionalMolecule);
    double averageOccupancy = c.lambdaGC.occupancy();
    double lambda = c.lambdaGC.lambdaValue();

    if (c.lambdaGC.computeDUdlambda)
    {
      std::print(stream, "component {} ({}) lambda: {: g} dUdlambda: {: g} occupancy: {: g} ({:3f})\n", 
                 c.componentId, c.name, lambda, runningEnergies.dudlambda(lambda), occupancy, averageOccupancy);
    }
    else
    {
      std::print(stream, "component {} ({}) lambda: {: g} occupancy: {: g} ({:3f})\n", 
                 c.componentId, c.name, c.lambdaGC.lambdaValue(), occupancy, averageOccupancy);
    }
  }
  std::print(stream, "\n");
  
  std::print(stream, "Amount of molecules per component :\n");
  std::print(stream, "-------------------------------------------------------------------------------\n");
  std::pair<Loadings, Loadings> loadingData = averageLoadings.averageLoading();
  for (const Component & c : components)
  {
    std::print(stream, "{}", loadings.printStatus(c, loadingData.first, loadingData.second, frameworkMass));
  }
  std::print(stream, "\n");

  std::pair<double3x3, double3x3> currentPressureTensor = averagePressure.averagePressureTensor();
  double3x3 pressureTensor = 1e-5 * Units::PressureConversionFactor * currentPressureTensor.first;
  double3x3 pressureTensorError = 1e-5 * Units::PressureConversionFactor * currentPressureTensor.second;
  std::print(stream, "Average pressure tensor: \n");
  std::print(stream, "-------------------------------------------------------------------------------\n");
  std::print(stream, "{: .4e} {: .4e} {: .4e} +/- {:.4e} {:.4e} {:.4e} [bar]\n", 
          pressureTensor.ax, pressureTensor.bx, pressureTensor.cx, 
          pressureTensorError.ax, pressureTensorError.bx, pressureTensorError.cx);
  std::print(stream, "{: .4e} {: .4e} {: .4e} +/- {:.4e} {:.4e} {:.4e} [bar]\n", 
          pressureTensor.ay, pressureTensor.by, pressureTensor.cy, 
          pressureTensorError.ay, pressureTensorError.by, pressureTensorError.cy);
  std::print(stream, "{: .4e} {: .4e} {: .4e} +/- {:.4e} {:.4e} {:.4e} [bar]\n", 
          pressureTensor.az, pressureTensor.bz, pressureTensor.cz, 
          pressureTensorError.az, pressureTensorError.bz, pressureTensorError.cz);
  std::pair<double, double> idealGasPressure = averagePressure.averageIdealGasPressure();
  std::pair<double, double> excessPressure = averagePressure.averageExcessPressure();
  std::pair<double, double> p = averagePressure.averagePressure();
  std::print(stream, "Ideal-gas pressure:  {: .6e} +/ {:.6e} [bar]\n", 
          1e-5 * Units::PressureConversionFactor * idealGasPressure.first, 
          1e-5 * Units::PressureConversionFactor * idealGasPressure.second);
  std::print(stream, "Excess pressure:     {: .6e} +/ {:.6e} [bar]\n", 
          1e-5 * Units::PressureConversionFactor * excessPressure.first, 
          1e-5 * Units::PressureConversionFactor * excessPressure.second);
  std::print(stream, "Pressure:            {: .6e} +/ {:.6e} [bar]\n\n", 
          1e-5 * Units::PressureConversionFactor * p.first, 
          1e-5 * Units::PressureConversionFactor * p.second);


  return stream.str();
}

std::string System::writeSystemStatus() const
{
  std::ostringstream stream;

  std::print(stream, "System definitions\n");
  std::print(stream, "===============================================================================\n\n");

  std::print(stream, "Temperature: {} [K]\n", temperature);
  std::print(stream, "Beta:        {} [-]\n", beta);
  std::print(stream, "Pressure:    {} [Pa]\n\n", pressure * Units::PressureConversionFactor);

  stream << simulationBox.printStatus();
  std::print(stream, "\n\n\n");

  return stream.str();
}

void System::logSystemStatus(HDF5Handler& hdf5) const
{
  hdf5.createGroup("initial_conditions");
  hdf5.logMetaInfo("initial_conditions", "temperature", std::format("{}", temperature));
  hdf5.logMetaInfo("initial_conditions", "beta", std::format("{}", beta));
  hdf5.logMetaInfo("initial_conditions", "pressure", std::format("{}", pressure * Units::PressureConversionFactor));
  simulationBox.logStatus(hdf5);
}

std::string System::writeComponentStatus() const
{
  std::ostringstream stream;

  std::print(stream, "Component definitions\n");
  std::print(stream, "===============================================================================\n\n");
  for (const Framework& component : frameworkComponents)
  {
    std::print(stream, "{}", component.printStatus(forceField));
  }
  for (const Component& component : components)
  {
    std::print(stream, "{}", component.printStatus(forceField));
  }
  std::print(stream, "\n\n\n\n");

  return stream.str();
}

void System::logComponentStatus(HDF5Handler& hdf5) const
{
  // for (const Framework& component : frameworkComponents)
  // {
  //   component.logStatus(hdf5, forceField);
  // }
  for (const Component& component : components)
  {
    component.logStatus(hdf5, forceField);
  }
}

void System::writeComponentFittingStatus(std::ostream& stream,
                                         const std::vector<std::pair<double, double>>& rawData) const
{
  std::print(stream, "Found {} data points\n", rawData.size());
  for (const std::pair<double, double>& data : rawData)
  {
    std::print(stream, "pressure: {:.8e}  loading: {}\n", data.first, data.second);
  }
  std::print(stream, "\n");

  if (!rawData.empty())
  {
    std::pair<double, double> pressureRange = std::make_pair(rawData.front().first, rawData.back().first);
    std::print(stream, "Lowest pressure:     {:.8e}\n", pressureRange.first);
    std::print(stream, "Highest pressure:    {:.8e}\n", pressureRange.second);
  }
  std::print(stream, "\n\n");
}

void System::sampleProperties(size_t currentBlock, size_t currentCycle)
{
  std::chrono::system_clock::time_point t1 = std::chrono::system_clock::now();
  double w = weight();

  averageSimulationBox.addSample(currentBlock, simulationBox, w);

  double translationalKineticEnergy = computeTranslationalKineticEnergy();
  double translationalTemperature = 2.0 * translationalKineticEnergy / static_cast<double>(translationalDegreesOfFreedom);
  averageTranslationalTemperature.addSample(currentBlock, translationalTemperature, w);

  double rotationalKineticEnergy = computeRotationalKineticEnergy();
  double rotationalTemperature = 2.0 * rotationalKineticEnergy / static_cast<double>(rotationalDegreesOfFreedom);
  averageRotationalTemperature.addSample(currentBlock, rotationalTemperature, w);

  double overallTemperature = 2.0 * (translationalKineticEnergy + rotationalKineticEnergy) / static_cast<double>(translationalDegreesOfFreedom + rotationalDegreesOfFreedom);
  averageTemperature.addSample(currentBlock, overallTemperature, w);

  loadings = Loadings(components.size(), numberOfIntegerMoleculesPerComponent, simulationBox);
  averageLoadings.addSample(currentBlock, loadings, w);

  EnthalpyOfAdsorptionTerms enthalpyTerms = EnthalpyOfAdsorptionTerms(
      swapableComponents, numberOfIntegerMoleculesPerComponent, runningEnergies.potentialEnergy(), temperature);
  averageEnthalpiesOfAdsorption.addSample(currentBlock, enthalpyTerms, w);

  size_t numberOfMolecules =
      std::reduce(numberOfIntegerMoleculesPerComponent.begin(), numberOfIntegerMoleculesPerComponent.end());
  double currentIdealPressure = static_cast<double>(numberOfMolecules) / (beta * simulationBox.volume);

  averagePressure.addSample(currentBlock, currentIdealPressure, currentExcessPressureTensor, w);

  for (Component& component : components)
  {
    double componentDensity =
        static_cast<double>(numberOfIntegerMoleculesPerComponent[component.componentId]) / simulationBox.volume;

    double lambda = component.lambdaGC.lambdaValue();
    double dudlambda = runningEnergies.dudlambda(lambda);
    component.lambdaGC.sampleHistogram(currentBlock, componentDensity, dudlambda, containsTheFractionalMolecule, w);

    component.averageRosenbluthWeights.addDensitySample(currentBlock, componentDensity, w);
  }

<<<<<<< HEAD
  if (propertyConventionalRadialDistributionFunction.has_value())
=======
  if(samplePDBMovie.has_value())
  {
    samplePDBMovie->update(forceField, systemId, simulationBox, spanOfMoleculeAtoms(), currentCycle);
  }

  if(propertyConventionalRadialDistributionFunction.has_value())
>>>>>>> 3b45b825
  {
    propertyConventionalRadialDistributionFunction->sample(simulationBox, spanOfFrameworkAtoms(), spanOfMoleculeAtoms(),
                                                           currentCycle, currentBlock);
  }

  if (propertyRadialDistributionFunction.has_value())
  {
    propertyRadialDistributionFunction->sample(simulationBox, spanOfFrameworkAtoms(), spanOfMoleculeAtoms(),
                                               currentCycle, currentBlock);
  }

  if (propertyDensityGrid.has_value())
  {
    propertyDensityGrid->sample(frameworkComponents, simulationBox, spanOfMoleculeAtoms(), currentCycle);
  }

  std::chrono::system_clock::time_point t2 = std::chrono::system_clock::now();

  mc_moves_cputime.propertySampling += (t2 - t1);
}

void System::writeCPUTimeStatistics(std::ostream& stream) const
{
  std::print(stream, "Sampling properties:        {:14f} [s]\n", mc_moves_cputime.propertySampling.count());
  std::print(stream, "Pressure computation:       {:14f} [s]\n\n", mc_moves_cputime.energyPressureComputation.count());

  for (size_t componentId = 0; const Component& component : components)
  {
    std::print(stream, "{}", component.mc_moves_cputime.writeMCMoveCPUTimeStatistics(componentId, component.name));
  }
}

std::pair<std::vector<Molecule>, std::vector<Atom>> System::scaledCenterOfMassPositions(double scale) const
{
  std::vector<Molecule> scaledMolecules;
  std::vector<Atom> scaledAtoms;
  scaledMolecules.reserve(scaledMolecules.size());
  scaledAtoms.reserve(atomPositions.size());

  for (size_t componentId = 0; componentId < components.size(); ++componentId)
  {
    for (size_t i = 0; i < numberOfMoleculesPerComponent[componentId]; ++i)
    {
      const std::span<const Atom> span = spanOfMolecule(componentId, i);
      const Molecule &molecule = moleculePositions[i];

      double totalMass = 0.0;
      double3 com(0.0, 0.0, 0.0);
      for (const Atom& atom : span)
      {
        double mass = forceField.pseudoAtoms[static_cast<size_t>(atom.type)].mass;
        com += mass * atom.position;
        totalMass += mass;
      }
      com = com / totalMass;

      double3 d = com * (scale - 1.0);
      scaledMolecules.push_back({com * scale, molecule.orientation});


      // create copy
      for (Atom atom : span)
      {
        atom.position += d;
        scaledAtoms.push_back(atom);
      }
    }
  }
  return {scaledMolecules, scaledAtoms};
}

void System::clearMoveStatistics() { mc_moves_statistics.clear(); }

inline std::pair<EnergyStatus, double3x3> pair_acc(const std::pair<EnergyStatus, double3x3>& lhs,
                                                   const std::pair<EnergyStatus, double3x3>& rhs)
{
  return std::make_pair(lhs.first + rhs.first, lhs.second + rhs.second);
}

void System::precomputeTotalRigidEnergy() noexcept
{
<<<<<<< HEAD
  RunningEnergy rigidEnergies{};
  Interactions::computeEwaldFourierRigidEnergy(eik_x, eik_y, eik_z, eik_xy, fixedFrameworkStoredEik, forceField,
                                               simulationBox, spanOfRigidFrameworkAtoms(), rigidEnergies);
}

void System::recomputeTotalEnergies() noexcept
{
  runningEnergies.zero();

  if (fixedFrameworkStoredEik.empty())
  {
    precomputeTotalRigidEnergy();
  }

  std::span<const Atom> frameworkAtomPositions = spanOfFrameworkAtoms();
  std::span<const Atom> moleculeAtomPositions = spanOfMoleculeAtoms();

  Interactions::computeFrameworkMoleculeEnergy(forceField, simulationBox, frameworkAtomPositions, moleculeAtomPositions,
                                               runningEnergies);
  Interactions::computeInterMolecularEnergy(forceField, simulationBox, moleculeAtomPositions, runningEnergies);

  Interactions::computeFrameworkMoleculeTailEnergy(forceField, simulationBox, frameworkAtomPositions,
                                                   moleculeAtomPositions, runningEnergies);
  Interactions::computeInterMolecularTailEnergy(forceField, simulationBox, moleculeAtomPositions, runningEnergies);

  Interactions::computeEwaldFourierEnergy(eik_x, eik_y, eik_z, eik_xy, fixedFrameworkStoredEik, storedEik, forceField,
                                          simulationBox, components, numberOfMoleculesPerComponent,
                                          moleculeAtomPositions, runningEnergies);
=======
  Interactions::precomputeEwaldFourierRigid(eik_x, eik_y, eik_z, eik_xy,
                                            fixedFrameworkStoredEik, forceField, simulationBox,
                                            spanOfRigidFrameworkAtoms());
>>>>>>> 3b45b825
}

RunningEnergy System::computeTotalEnergies() noexcept
{
  RunningEnergy runningEnergy{};

  if (fixedFrameworkStoredEik.empty())
  {
    precomputeTotalRigidEnergy();
  }

  std::span<const Atom> frameworkAtomPositions = spanOfFrameworkAtoms();
  std::span<const Atom> moleculeAtomPositions = spanOfMoleculeAtoms();

<<<<<<< HEAD
  Interactions::computeFrameworkMoleculeEnergy(forceField, simulationBox, frameworkAtomPositions, moleculeAtomPositions,
                                               runningEnergy);
  Interactions::computeInterMolecularEnergy(forceField, simulationBox, moleculeAtomPositions, runningEnergy);

  Interactions::computeFrameworkMoleculeTailEnergy(forceField, simulationBox, frameworkAtomPositions,
                                                   moleculeAtomPositions, runningEnergy);
  Interactions::computeInterMolecularTailEnergy(forceField, simulationBox, moleculeAtomPositions, runningEnergy);

  Interactions::computeEwaldFourierEnergy(eik_x, eik_y, eik_z, eik_xy, fixedFrameworkStoredEik, storedEik, forceField,
                                          simulationBox, components, numberOfMoleculesPerComponent,
                                          moleculeAtomPositions, runningEnergy);
=======
  RunningEnergy frameworkMoleculeEnergy = Interactions::computeFrameworkMoleculeEnergy(forceField, simulationBox, frameworkAtomPositions, moleculeAtomPositions);
  RunningEnergy intermolecularEnergy = Interactions::computeInterMolecularEnergy(forceField, simulationBox, moleculeAtomPositions);

  RunningEnergy frameworkMoleculeTailEnergy = Interactions::computeFrameworkMoleculeTailEnergy(forceField, simulationBox, frameworkAtomPositions, moleculeAtomPositions);
  RunningEnergy intermolecularTailEnergy = Interactions::computeInterMolecularTailEnergy(forceField, simulationBox, moleculeAtomPositions);

  RunningEnergy ewaldEnergy = Interactions::computeEwaldFourierEnergy(eik_x, eik_y, eik_z, eik_xy, 
                                                                      fixedFrameworkStoredEik, storedEik,
                                                                      forceField, simulationBox,
                                                                      components, numberOfMoleculesPerComponent,
                                                                      moleculeAtomPositions);
>>>>>>> 3b45b825

  return frameworkMoleculeEnergy + intermolecularEnergy + frameworkMoleculeTailEnergy + intermolecularTailEnergy + ewaldEnergy;
}

RunningEnergy System::computeTotalGradients() noexcept
{
  RunningEnergy running_energy{};

  if (fixedFrameworkStoredEik.empty())
  {
    precomputeTotalRigidEnergy();
  }

  std::span<Atom> frameworkAtomPositions = spanOfFrameworkAtoms();
  std::span<Atom> moleculeAtomPositions = spanOfMoleculeAtoms();

  for (Atom& atom : moleculeAtomPositions)
  {
    atom.gradient = double3(0.0, 0.0, 0.0);
  }

<<<<<<< HEAD
  std::pair<ForceFactor, ForceFactor> frameworkMolecule = Interactions::computeFrameworkMoleculeGradient(
      forceField, simulationBox, frameworkAtomPositions, moleculeAtomPositions);
  std::pair<ForceFactor, ForceFactor> interMolecular =
      Interactions::computeInterMolecularGradient(forceField, simulationBox, moleculeAtomPositions);
  ForceFactor ewald = Interactions::computeEwaldFourierGradient(eik_x, eik_y, eik_z, eik_xy, fixedFrameworkStoredEik,
                                                                forceField, simulationBox, components,
                                                                numberOfMoleculesPerComponent, moleculeAtomPositions);
=======
  RunningEnergy frameworkMoleculeEnergy = Interactions::computeFrameworkMoleculeGradient(forceField, simulationBox, frameworkAtomPositions, moleculeAtomPositions);
  RunningEnergy intermolecularEnergy = Interactions::computeInterMolecularGradient(forceField, simulationBox, moleculeAtomPositions);
  RunningEnergy ewaldEnergy = Interactions::computeEwaldFourierGradient(eik_x, eik_y, eik_z, eik_xy, fixedFrameworkStoredEik,
                                                                forceField, simulationBox, components, numberOfMoleculesPerComponent, moleculeAtomPositions);
>>>>>>> 3b45b825

  return frameworkMoleculeEnergy + intermolecularEnergy + ewaldEnergy;
}

std::pair<EnergyStatus, double3x3> System::computeMolecularPressure() noexcept
{
  for (Atom& atom : atomPositions)
  {
    atom.gradient = double3(0.0, 0.0, 0.0);
  }

  std::pair<EnergyStatus, double3x3> pressureInfo = Interactions::computeFrameworkMoleculeEnergyStrainDerivative(
      forceField, frameworkComponents, components, simulationBox, spanOfFrameworkAtoms(), spanOfMoleculeAtoms());

  pressureInfo = pair_acc(pressureInfo, Interactions::computeInterMolecularEnergyStrainDerivative(
                                            forceField, components, simulationBox, spanOfMoleculeAtoms()));

  pressureInfo = pair_acc(
      pressureInfo, Interactions::computeEwaldFourierEnergyStrainDerivative(
                        eik_x, eik_y, eik_z, eik_xy, fixedFrameworkStoredEik, storedEik, forceField, simulationBox,
                        frameworkComponents, components, numberOfMoleculesPerComponent, spanOfMoleculeAtoms()));

  pressureInfo.first.sumTotal();

  // Correct rigid molecule contribution using the constraints forces
  double3x3 correctionTerm;
  for (size_t componentId = 0; componentId < components.size(); ++componentId)
  {
    if (components[componentId].rigid)
    {
      for (size_t i = 0; i < numberOfMoleculesPerComponent[componentId]; ++i)
      {
        std::span<Atom> span = spanOfMolecule(componentId, i);

        double totalMass = 0.0;
        double3 com(0.0, 0.0, 0.0);
        for (const Atom& atom : span)
        {
          double mass = forceField.pseudoAtoms[static_cast<size_t>(atom.type)].mass;
          com += mass * atom.position;
          totalMass += mass;
        }
        com = com / totalMass;

        for (const Atom& atom : span)
        {
          correctionTerm.ax += (atom.position.x - com.x) * atom.gradient.x;
          correctionTerm.ay += (atom.position.x - com.x) * atom.gradient.y;
          correctionTerm.az += (atom.position.x - com.x) * atom.gradient.z;

          correctionTerm.bx += (atom.position.y - com.y) * atom.gradient.x;
          correctionTerm.by += (atom.position.y - com.y) * atom.gradient.y;
          correctionTerm.bz += (atom.position.y - com.y) * atom.gradient.z;

          correctionTerm.cx += (atom.position.z - com.z) * atom.gradient.x;
          correctionTerm.cy += (atom.position.z - com.z) * atom.gradient.y;
          correctionTerm.cz += (atom.position.z - com.z) * atom.gradient.z;
        }
      }
    }
  }
  pressureInfo.second = -(pressureInfo.second - correctionTerm);

  return pressureInfo;
}

void System::initializeVelocities(RandomNumber& random)
{
  size_t moleculeIndex{};
  for (size_t l = 0; l != components.size(); ++l)
  {
    double molecularMass = components[l].totalMass;
    double3 I = components[l].inertiaVector;
    double3 inverseInertiaVector = components[l].inverseInertiaVector;

    for (size_t m = 0; m != numberOfMoleculesPerComponent[l]; ++m)
    {
      moleculePositions[moleculeIndex].velocity.x =
          random.Gaussian() * std::sqrt(Units::KB * temperature / molecularMass);
      moleculePositions[moleculeIndex].velocity.y =
          random.Gaussian() * std::sqrt(Units::KB * temperature / molecularMass);
      moleculePositions[moleculeIndex].velocity.z =
          random.Gaussian() * std::sqrt(Units::KB * temperature / molecularMass);

      double3 angularVelocity{};
      angularVelocity.x = random.Gaussian() * std::sqrt(Units::KB * temperature * inverseInertiaVector.x);
      angularVelocity.y = random.Gaussian() * std::sqrt(Units::KB * temperature * inverseInertiaVector.y);
      angularVelocity.z = random.Gaussian() * std::sqrt(Units::KB * temperature * inverseInertiaVector.z);

      simd_quatd q = moleculePositions[moleculeIndex].orientation;
      moleculePositions[moleculeIndex].orientationMomentum.ix =
          2.0 * (q.r * (I.x * angularVelocity.x) - q.iz * (I.y * angularVelocity.y) + q.iy * (I.z * angularVelocity.z));
      moleculePositions[moleculeIndex].orientationMomentum.iy =
          2.0 * (q.iz * (I.x * angularVelocity.x) + q.r * (I.y * angularVelocity.y) - q.ix * (I.z * angularVelocity.z));
      moleculePositions[moleculeIndex].orientationMomentum.iz =
          2.0 *
          (-q.iy * (I.x * angularVelocity.x) + q.ix * (I.y * angularVelocity.y) + q.r * (I.z * angularVelocity.z));
      moleculePositions[moleculeIndex].orientationMomentum.r =
          2.0 *
          (-q.ix * (I.x * angularVelocity.x) - q.iy * (I.y * angularVelocity.y) - q.iz * (I.z * angularVelocity.z));

      ++moleculeIndex;
    }
  }
}

double System::computeTranslationalKineticEnergy() const
{
  size_t moleculeIndex{};

  double energy{};
  for (size_t l = 0; l != components.size(); ++l)
  {
    double molecularMass = components[l].totalMass;
    for (size_t m = 0; m != numberOfMoleculesPerComponent[l]; ++m)
    {
      double3 vel = moleculePositions[moleculeIndex].velocity;
      energy += 0.5 * molecularMass * vel.x * vel.x;
      energy += 0.5 * molecularMass * vel.y * vel.y;
      energy += 0.5 * molecularMass * vel.z * vel.z;

      ++moleculeIndex;
    }
  }
  return energy;
}

double System::computeRotationalKineticEnergy() const
{
  size_t moleculeIndex{};
  double3 ang_vel;

  double energy{};
  for (size_t l = 0; l != components.size(); ++l)
  {
    double3 inertiaVector = components[l].inertiaVector;
    double3 inverseInertiaVector = components[l].inverseInertiaVector;
    for (size_t m = 0; m != numberOfMoleculesPerComponent[l]; ++m)
    {
<<<<<<< HEAD
      simd_quatd p = moleculePositions[moleculeIndex].orientation;
      simd_quatd q = moleculePositions[moleculeIndex].orientationMomentum;
      energy += (-p.r * q.ix + p.ix * q.r + p.iy * q.iz - p.iz * q.iy) *
                (-p.r * q.ix + p.ix * q.r + p.iy * q.iz - p.iz * q.iy) * inverseInertiaVector.x / 8.0;
      energy += (-p.r * q.iy - p.ix * q.iz + p.iy * q.r + p.iz * q.ix) *
                (-p.r * q.iy - p.ix * q.iz + p.iy * q.r + p.iz * q.ix) * inverseInertiaVector.y / 8.0;
      energy += (-p.r * q.iz + p.ix * q.iy - p.iy * q.ix + p.iz * q.r) *
                (-p.r * q.iz + p.ix * q.iy - p.iy * q.ix + p.iz * q.r) * inverseInertiaVector.z / 8.0;
=======
      simd_quatd p = moleculePositions[moleculeIndex].orientationMomentum;
      simd_quatd q = moleculePositions[moleculeIndex].orientation;

      ang_vel.x = 0.5 * (-p.r * q.ix  + p.ix * q.r  + p.iy * q.iz - p.iz * q.iy) * inverseInertiaVector.x;
      ang_vel.y = 0.5 * (-p.r * q.iy  - p.ix * q.iz + p.iy * q.r  + p.iz * q.ix) * inverseInertiaVector.y;
      ang_vel.z = 0.5 * (-p.r * q.iz  + p.ix * q.iy - p.iy * q.ix + p.iz * q.r ) * inverseInertiaVector.z;

      energy += 0.5 * inertiaVector.x * (ang_vel.x * ang_vel.x);
      energy += 0.5 * inertiaVector.y * (ang_vel.y * ang_vel.y);
      energy += 0.5 * inertiaVector.z * (ang_vel.z * ang_vel.z);
>>>>>>> 3b45b825

      ++moleculeIndex;
    }
  }
  return energy;
}

void System::integrate()
{
  // evolve the positions a half timestep
  updateVelocities();

  // evolve the positions a full timestep
  updatePositions();

  // first part of bond-constraints
  // RattleStageOne();

  // evolve the part of rigid bodies involving free rotation
  noSquishFreeRotorOrderTwo();

  // create the Cartesian position from center of mass and orientation
  createCartesianPositions();

  // compute the gradient on all the atoms
  runningEnergies = computeTotalGradients();

  // compute the gradients on the center of mass and the orientation
  computeCenterOfMassAndQuaternionGradients();

  // evolve the positions a half timestep
  updateVelocities();

  // second part of bond-constraints
  // RattleStageTwo();

  runningEnergies.translationalKineticEnergy = computeTranslationalKineticEnergy();
  runningEnergies.rotationalKineticEnergy = computeRotationalKineticEnergy();
<<<<<<< HEAD

  // std::cout << "T: " << (2.0*(runningEnergies.translationalKineticEnergy +
  // runningEnergies.rotationalKineticEnergy)/(Units::KB*20*5)) << std::endl;
=======
>>>>>>> 3b45b825
}

void System::updatePositions()
{
  size_t moleculeIndex{};
  double scaling = 1.0;
  for (size_t l = 0; l != components.size(); ++l)
  {
    for (size_t m = 0; m != numberOfMoleculesPerComponent[l]; ++m)
    {
      moleculePositions[moleculeIndex].centerOfMassPosition =
          scaling * moleculePositions[moleculeIndex].centerOfMassPosition +
          timeStep * moleculePositions[moleculeIndex].velocity;

      ++moleculeIndex;
    }
  }
}

void System::updateVelocities()
{
  size_t moleculeIndex{};
  double scaling = 1.0;
  for (size_t l = 0; l != components.size(); ++l)
  {
    double inverseMolecularMass = 1.0 / components[l].totalMass;

    for (size_t m = 0; m != numberOfMoleculesPerComponent[l]; ++m)
    {
      moleculePositions[moleculeIndex].velocity =
          scaling * moleculePositions[moleculeIndex].velocity -
          0.5 * timeStep * moleculePositions[moleculeIndex].gradient * inverseMolecularMass;

      moleculePositions[moleculeIndex].orientationMomentum.r  -= 0.5 * timeStep * moleculePositions[moleculeIndex].orientationGradient.r;
      moleculePositions[moleculeIndex].orientationMomentum.ix -= 0.5 * timeStep * moleculePositions[moleculeIndex].orientationGradient.ix;
      moleculePositions[moleculeIndex].orientationMomentum.iy -= 0.5 * timeStep * moleculePositions[moleculeIndex].orientationGradient.iy;
      moleculePositions[moleculeIndex].orientationMomentum.iz -= 0.5 * timeStep * moleculePositions[moleculeIndex].orientationGradient.iz;

      ++moleculeIndex;
    }
  }
}

void System::createCartesianPositions()
{
  std::span<Atom> moleculeAtomPositions = spanOfMoleculeAtoms();

  size_t index{};
  size_t moleculeIndex{};
  for (size_t l = 0; l != components.size(); ++l)
  {
    size_t size = components[l].atoms.size();
    for (size_t m = 0; m != numberOfMoleculesPerComponent[l]; ++m)
    {
      std::span<Atom> span = std::span(&moleculeAtomPositions[index], size);

      simd_quatd q = moleculePositions[moleculeIndex].orientation;
      double3x3 M = double3x3::buildRotationMatrixInverse(q);

      double3 com = moleculePositions[moleculeIndex].centerOfMassPosition;
      for (size_t i = 0; i != span.size(); i++)
      {
        span[i].position = com + M * components[l].atoms[i].position;
      }

      ++moleculeIndex;
      index += size;
    }
  }
}

void System::checkCartesianPositions()
{
  std::span<Atom> moleculeAtomPositions = spanOfMoleculeAtoms();

  size_t index{};
  size_t moleculeIndex{};
  for(size_t l = 0; l != components.size(); ++l)
  {
    size_t size = components[l].atoms.size();
    for(size_t m = 0; m != numberOfMoleculesPerComponent[l]; ++m)
    {
      std::span<Atom> span = std::span(&moleculeAtomPositions[index], size);

      if(components[l].rigid)
      {
        simd_quatd q = moleculePositions[moleculeIndex].orientation;
        double3x3 M = double3x3::buildRotationMatrixInverse(q);

        double3 com = moleculePositions[moleculeIndex].centerOfMassPosition;
        for(size_t i = 0; i != span.size(); i++)
        {
          double3 expandedPosition = com + M * components[l].atoms[i].position;
          if((std::abs(span[i].position.x-expandedPosition.x) > 1e-5) ||
             (std::abs(span[i].position.y-expandedPosition.y) > 1e-5) ||
             (std::abs(span[i].position.z-expandedPosition.z) > 1e-5))
          {
            throw std::runtime_error(std::format("Difference detected between atom position ({} {} {}) and position generated from quaternion ({} {} {})\n",
                  span[i].position.x, span[i].position.y, span[i].position.z,
                  expandedPosition.x, expandedPosition.y, expandedPosition.z));
          }
        }
      }

      ++moleculeIndex;
      index += size;
    }
  }
}

void System::noSquishFreeRotorOrderTwo()
{
<<<<<<< HEAD
  for (size_t i = 0; i != 5; ++i)
=======
  for(size_t i = 0; i != 5; ++i)
>>>>>>> 3b45b825
  {
    noSquishRotate(3, 0.5 * timeStep / 5.0);
    noSquishRotate(2, 0.5 * timeStep / 5.0);
    noSquishRotate(1, timeStep / 5.0);
    noSquishRotate(2, 0.5 * timeStep / 5.0);
    noSquishRotate(3, 0.5 * timeStep / 5.0);
  }
}

void System::noSquishRotate(size_t k, double dt)
{
  double zeta{};
  simd_quatd pn, qn;

  size_t moleculeIndex{};
  for (size_t l = 0; l != components.size(); ++l)
  {
    double3 inverseInertiaVector = components[l].inverseInertiaVector;

    for (size_t m = 0; m != numberOfMoleculesPerComponent[l]; ++m)
    {
<<<<<<< HEAD
      simd_quatd p = moleculePositions[moleculeIndex].orientation;
      simd_quatd q = moleculePositions[moleculeIndex].orientationMomentum;
      switch (k)
=======
      simd_quatd p = moleculePositions[moleculeIndex].orientationMomentum;
      simd_quatd q = moleculePositions[moleculeIndex].orientation;
      switch(k)
>>>>>>> 3b45b825
      {
        case 1:
          zeta = dt * (-p.r * q.ix + p.ix * q.r + p.iy * q.iz - p.iz * q.iy) * inverseInertiaVector.x / 4.0;
          pn.r = std::cos(zeta) * p.r - std::sin(zeta) * p.ix;
          pn.ix = std::cos(zeta) * p.ix + std::sin(zeta) * p.r;
          pn.iy = std::cos(zeta) * p.iy + std::sin(zeta) * p.iz;
          pn.iz = std::cos(zeta) * p.iz - std::sin(zeta) * p.iy;

          qn.r = std::cos(zeta) * q.r - std::sin(zeta) * q.ix;
          qn.ix = std::cos(zeta) * q.ix + std::sin(zeta) * q.r;
          qn.iy = std::cos(zeta) * q.iy + std::sin(zeta) * q.iz;
          qn.iz = std::cos(zeta) * q.iz - std::sin(zeta) * q.iy;
          break;
        case 2:
          zeta = dt * (-p.r * q.iy - p.ix * q.iz + p.iy * q.r + p.iz * q.ix) * inverseInertiaVector.y / 4.0;
          pn.r = std::cos(zeta) * p.r - std::sin(zeta) * p.iy;
          pn.ix = std::cos(zeta) * p.ix - std::sin(zeta) * p.iz;
          pn.iy = std::cos(zeta) * p.iy + std::sin(zeta) * p.r;
          pn.iz = std::cos(zeta) * p.iz + std::sin(zeta) * p.ix;

          qn.r = std::cos(zeta) * q.r - std::sin(zeta) * q.iy;
          qn.ix = std::cos(zeta) * q.ix - std::sin(zeta) * q.iz;
          qn.iy = std::cos(zeta) * q.iy + std::sin(zeta) * q.r;
          qn.iz = std::cos(zeta) * q.iz + std::sin(zeta) * q.ix;
          break;
        case 3:
          zeta = dt * (-p.r * q.iz + p.ix * q.iy - p.iy * q.ix + p.iz * q.r) * inverseInertiaVector.z / 4.0;
          pn.r = std::cos(zeta) * p.r - std::sin(zeta) * p.iz;
          pn.ix = std::cos(zeta) * p.ix + std::sin(zeta) * p.iy;
          pn.iy = std::cos(zeta) * p.iy - std::sin(zeta) * p.ix;
          pn.iz = std::cos(zeta) * p.iz + std::sin(zeta) * p.r;

          qn.r = std::cos(zeta) * q.r - std::sin(zeta) * q.iz;
          qn.ix = std::cos(zeta) * q.ix + std::sin(zeta) * q.iy;
          qn.iy = std::cos(zeta) * q.iy - std::sin(zeta) * q.ix;
          qn.iz = std::cos(zeta) * q.iz + std::sin(zeta) * q.r;
          break;
        default:
          break;
      }

      moleculePositions[moleculeIndex].orientationMomentum = pn;
      moleculePositions[moleculeIndex].orientation = qn;

      ++moleculeIndex;
    }
  }
}

void System::computeCenterOfMassAndQuaternionVelocities()
{
  std::span<Atom> moleculeAtomPositions = spanOfMoleculeAtoms();

  size_t index{};
  size_t moleculeIndex{};
  for (size_t l = 0; l != components.size(); ++l)
  {
    size_t size = components[l].atoms.size();
    for (size_t m = 0; m != numberOfMoleculesPerComponent[l]; ++m)
    {
      std::span<Atom> span = std::span(&moleculeAtomPositions[index], size);

      double inverseMolecularMass = 1.0 / components[l].totalMass;

      double3 com{};
      for (size_t i = 0; i != span.size(); i++)
      {
        double mass = components[l].definedAtoms[i].second;
        com += mass * span[i].position;
      }
      com = com * inverseMolecularMass;

      double3 com_velocity{};
      double3 angularMomentum{};
      for (size_t i = 0; i != span.size(); i++)
      {
        double mass = components[l].definedAtoms[i].second;
        double3 velocity = span[i].velocity;
        com_velocity += mass * velocity;

        double3 dr = span[i].position - com;
        angularMomentum += mass * double3::cross(dr, velocity);
      }
      com_velocity = com_velocity * inverseMolecularMass;
      moleculePositions[moleculeIndex].velocity = com_velocity;

      double3 I = components[l].inertiaVector;
      simd_quatd q = moleculePositions[moleculeIndex].orientation;
      double3x3 M = double3x3::buildRotationMatrix(q);
      double3 angularVelocity = (M * angularMomentum) * components[l].inverseInertiaVector;

      moleculePositions[moleculeIndex].orientationMomentum.ix =
          2.0 * (q.r * (I.x * angularVelocity.x) - q.iz * (I.y * angularVelocity.y) + q.iy * (I.z * angularVelocity.z));
      moleculePositions[moleculeIndex].orientationMomentum.iy =
          2.0 * (q.iz * (I.x * angularVelocity.x) + q.r * (I.y * angularVelocity.y) - q.ix * (I.z * angularVelocity.z));
      moleculePositions[moleculeIndex].orientationMomentum.iz =
          2.0 *
          (-q.iy * (I.x * angularVelocity.x) + q.ix * (I.y * angularVelocity.y) + q.r * (I.z * angularVelocity.z));
      moleculePositions[moleculeIndex].orientationMomentum.r =
          2.0 *
          (-q.ix * (I.x * angularVelocity.x) - q.iy * (I.y * angularVelocity.y) - q.iz * (I.z * angularVelocity.z));

      ++moleculeIndex;
      index += size;
    }
  }
}

void System::computeCenterOfMassAndQuaternionGradients()
{
  std::span<Atom> moleculeAtomPositions = spanOfMoleculeAtoms();

  size_t index{};
  size_t moleculeIndex{};
  for (size_t l = 0; l != components.size(); ++l)
  {
    size_t size = components[l].atoms.size();
    for (size_t m = 0; m != numberOfMoleculesPerComponent[l]; ++m)
    {
      std::span<Atom> span = std::span(&moleculeAtomPositions[index], size);
      double3 com_gradient{};
      for (size_t i = 0; i != span.size(); i++)
      {
        com_gradient += span[i].gradient;
      }
      moleculePositions[moleculeIndex].gradient = com_gradient;

      double3 torque{};
      simd_quatd orientation = moleculePositions[moleculeIndex].orientation;
      double3x3 M = double3x3::buildRotationMatrix(orientation);
      double inverseMoleculeMass = 1.0 / components[l].totalMass;
      for (size_t i = 0; i != span.size(); i++)
      {
        double mass = components[l].definedAtoms[i].second;
        double3 F = M * (span[i].gradient - com_gradient * mass * inverseMoleculeMass);
        double3 dr = components[l].atoms[i].position;
        torque += double3::cross(F, dr);
      }
<<<<<<< HEAD
      moleculePositions[moleculeIndex].gradient = com_gradient;
      moleculePositions[moleculeIndex].orientationGradient.ix =
          -2.0 * (orientation.r * torque.x - orientation.iz * torque.y + orientation.iy * torque.z);
      moleculePositions[moleculeIndex].orientationGradient.iy =
          -2.0 * (orientation.iz * torque.x + orientation.r * torque.y - orientation.ix * torque.z);
      moleculePositions[moleculeIndex].orientationGradient.iz =
          -2.0 * (-orientation.iy * torque.x + orientation.ix * torque.y + orientation.r * torque.z);
      moleculePositions[moleculeIndex].orientationGradient.r =
          -2.0 * (-orientation.ix * torque.x - orientation.iy * torque.y - orientation.iz * torque.z);
=======

      moleculePositions[moleculeIndex].orientationGradient.ix = -2.0 * ( orientation.r  * torque.x - orientation.iz * torque.y + orientation.iy * torque.z);
      moleculePositions[moleculeIndex].orientationGradient.iy = -2.0 * ( orientation.iz * torque.x + orientation.r  * torque.y - orientation.ix * torque.z);
      moleculePositions[moleculeIndex].orientationGradient.iz = -2.0 * (-orientation.iy * torque.x + orientation.ix * torque.y + orientation.r  * torque.z);
      moleculePositions[moleculeIndex].orientationGradient.r  = -2.0 * (-orientation.ix * torque.x - orientation.iy * torque.y - orientation.iz * torque.z);
>>>>>>> 3b45b825

      ++moleculeIndex;
      index += size;
    }
  }
}

<<<<<<< HEAD
std::vector<Atom> System::equilibratedMoleculeRandomInBox(RandomNumber& random, size_t selectedComponent,
                                                          double scaling, size_t moleculeId) const
{
  size_t startingBead = components[selectedComponent].startingBead;
  double3 center = components[selectedComponent].atoms[startingBead].position;
  std::vector<Atom> copied_atoms(components[selectedComponent].atoms.begin(),
                                 components[selectedComponent].atoms.end());

  double3x3 randomRotationMatrix = random.randomRotationMatrix();
  double3 position = simulationBox.randomPosition(random);

  for (size_t i = 0; i != copied_atoms.size(); ++i)
  {
    copied_atoms[i].setScaling(scaling);
    copied_atoms[i].position =
        position + randomRotationMatrix * (components[selectedComponent].atoms[i].position - center);
    copied_atoms[i].moleculeId = static_cast<uint32_t>(moleculeId);
  }
  return copied_atoms;
}
=======
>>>>>>> 3b45b825

inline std::string formatMoveStatistics(const std::string name, const MoveStatistics<double>& move)
{
  std::ostringstream stream;

  std::print(stream, "{} total:        {:10}\n", name, move.counts);
  std::print(stream, "{} constructed:  {:10}\n", name, move.constructed);
  std::print(stream, "{} accepted:     {:10}\n", name, move.accepted);
  std::print(stream, "{} fraction:     {:10f}\n", name, move.accepted / std::max(1.0, double(move.counts)));
  std::print(stream, "{} max-change:   {:10f}\n\n", name, move.maxChange);

  return stream.str();
}

inline std::string formatMoveStatistics(const std::string name, const MoveStatistics<double3>& move)
{
  std::ostringstream stream;

  std::print(stream, "{} total:        {:10} {:10} {:10}\n", name, move.counts.x, move.counts.y, move.counts.z);
  std::print(stream, "{} constructed:  {:10} {:10} {:10}\n", name, move.constructed.x, move.constructed.y,
             move.constructed.z);
  std::print(stream, "{} accepted:     {:10} {:10} {:10}\n", name, move.accepted.x, move.accepted.y, move.accepted.z);
  std::print(
      stream, "{} fraction:     {:10f} {:10f} {:10f}\n", name, move.accepted.x / std::max(1.0, double(move.counts.x)),
      move.accepted.y / std::max(1.0, double(move.counts.y)), move.accepted.z / std::max(1.0, double(move.counts.z)));
  std::print(stream, "{} max-change:   {:10f} {:10f} {:10f}\n\n", name, move.maxChange.x, move.maxChange.y,
             move.maxChange.z);

  return stream.str();
}

std::string System::writeMCMoveStatistics() const
{
  std::ostringstream stream;

  std::print(stream, "System\n");
  std::print(stream, "{}", mc_moves_statistics.writeMCMoveStatistics());
  for (size_t componentId = 0; const Component& component : components)
  {
    std::print(stream, "Component {} [{}]\n", componentId, component.name);

    std::print(stream, "{}", component.mc_moves_statistics.writeMCMoveStatistics());

    if (component.hasFractionalMolecule)
    {
      double imposedChemicalPotential = std::log(beta * component.molFraction * pressure) / beta;
      double imposedFugacity = component.molFraction * pressure;

      std::print(stream, "{}",
                 component.lambdaGC.writeAveragesStatistics(beta, imposedChemicalPotential, imposedFugacity));
      std::print(stream, "{}",
                 component.lambdaGC.writeDUdLambdaStatistics(beta, imposedChemicalPotential, imposedFugacity));
    }

    if (component.mc_moves_probabilities.probabilityWidomMove > 0.0)
    {
      double imposedChemicalPotential = std::log(beta * component.molFraction * pressure) / beta;
      double imposedFugacity = component.molFraction * pressure;
      std::print(
          stream, "{}",
          component.averageRosenbluthWeights.writeAveragesStatistics(beta, imposedChemicalPotential, imposedFugacity));
    }

    ++componentId;
  }

  std::print(stream, "\n\n");

  return stream.str();
}

Archive<std::ofstream>& operator<<(Archive<std::ofstream>& archive, const System& s)
{
  archive << s.versionNumber;

  archive << s.systemId;
  archive << s.temperature;
  archive << s.pressure;
  archive << s.input_pressure;
  archive << s.beta;
  archive << s.HeliumVoidFraction;
  archive << s.numberOfFrameworks;
  archive << s.numberOfFrameworkAtoms;
  archive << s.numberOfRigidFrameworkAtoms;
  archive << s.components;
  archive << s.loadings;
  archive << s.swapableComponents;
  archive << s.initialNumberOfMolecules;
  archive << s.numberOfMoleculesPerComponent;
  archive << s.numberOfIntegerMoleculesPerComponent;
  archive << s.numberOfFractionalMoleculesPerComponent;
  archive << s.numberOfGCFractionalMoleculesPerComponent_CFCMC;
  archive << s.numberOfPairGCFractionalMoleculesPerComponent_CFCMC;
  archive << s.numberOfGibbsFractionalMoleculesPerComponent_CFCMC;
  archive << s.numberOfReactionFractionalMoleculesPerComponent_CFCMC;
  archive << s.idealGasEnergiesPerComponent;
  archive << s.forceField;
  archive << s.hasExternalField;
  archive << s.numberOfPseudoAtoms;
  archive << s.totalNumberOfPseudoAtoms;
  archive << s.frameworkMass;
  archive << s.translationalDegreesOfFreedom;
  archive << s.rotationalDegreesOfFreedom;
  archive << s.timeStep;
  archive << s.simulationBox;
  archive << s.atomPositions;
  archive << s.moleculePositions;
  archive << s.conservedEnergy;
  archive << s.referenceEnergy;
  archive << s.rigidEnergies;
  archive << s.runningEnergies;
  archive << s.currentExcessPressureTensor;
  archive << s.currentEnergyStatus;
  archive << s.numberOfTrialDirections;
  archive << s.eik_xy;
  archive << s.eik_x;
  archive << s.eik_y;
  archive << s.eik_z;
  archive << s.storedEik;
  archive << s.fixedFrameworkStoredEik;
  archive << s.totalEik;
  archive << s.CoulombicFourierEnergySingleIon;
  archive << s.netCharge;
  archive << s.mc_moves_probabilities;
  archive << s.mc_moves_statistics;
  archive << s.mc_moves_cputime;
  archive << s.mc_moves_count;
  archive << s.reactions;
  archive << s.tmmc;
  archive << s.columnNumberOfGridPoints;
  archive << s.columnTotalPressure;
  archive << s.columnPressureGradient;
  archive << s.columnVoidFraction;
  archive << s.columnParticleDensity;
  archive << s.columnEntranceVelocity;
  archive << s.columnLength;
  archive << s.columnTimeStep;
  archive << s.columnNumberOfTimeSteps;
  archive << s.columnAutoNumberOfTimeSteps;
  archive << s.mixturePredictionMethod;
  archive << s.pressure_range;
  archive << s.numberOfCarrierGases;
  archive << s.carrierGasComponent;
  archive << s.maxIsothermTerms;
  archive << s.containsTheFractionalMolecule;
  archive << s.averageEnergies;
  archive << s.averageLoadings;
  archive << s.averageEnthalpiesOfAdsorption;
  archive << s.averageTemperature;
  archive << s.averageTranslationalTemperature;
  archive << s.averageRotationalTemperature;
  archive << s.averagePressure;
  archive << s.averageSimulationBox;
  archive << s.propertyConventionalRadialDistributionFunction;
  //archive << s.propertyRadialDistributionFunction;
  //archive << s.propertyDensityGrid;

  return archive;
}

Archive<std::ifstream>& operator>>(Archive<std::ifstream>& archive, System& s)
{
  uint64_t versionNumber;
  archive >> versionNumber;
  if (versionNumber > s.versionNumber)
  {
    const std::source_location& location = std::source_location::current();
    throw std::runtime_error(
        std::format("Invalid version reading 'System' at line {} in file {}\n", location.line(), location.file_name()));
  }

  archive >> s.systemId;
  archive >> s.temperature;
  archive >> s.pressure;
  archive >> s.input_pressure;
  archive >> s.beta;
  archive >> s.HeliumVoidFraction;
  archive >> s.numberOfFrameworks;
  archive >> s.numberOfFrameworkAtoms;
  archive >> s.numberOfRigidFrameworkAtoms;
  archive >> s.components;
  archive >> s.loadings;
  archive >> s.swapableComponents;
  archive >> s.initialNumberOfMolecules;
  archive >> s.numberOfMoleculesPerComponent;
  archive >> s.numberOfIntegerMoleculesPerComponent;
  archive >> s.numberOfFractionalMoleculesPerComponent;
  archive >> s.numberOfGCFractionalMoleculesPerComponent_CFCMC;
  archive >> s.numberOfPairGCFractionalMoleculesPerComponent_CFCMC;
  archive >> s.numberOfGibbsFractionalMoleculesPerComponent_CFCMC;
  archive >> s.numberOfReactionFractionalMoleculesPerComponent_CFCMC;
  archive >> s.idealGasEnergiesPerComponent;
  archive >> s.forceField;
  archive >> s.hasExternalField;
  archive >> s.numberOfPseudoAtoms;
  archive >> s.totalNumberOfPseudoAtoms;
  archive >> s.frameworkMass;
  archive >> s.translationalDegreesOfFreedom;
  archive >> s.rotationalDegreesOfFreedom;
  archive >> s.timeStep;
  archive >> s.simulationBox;
  archive >> s.atomPositions;
  archive >> s.moleculePositions;
  archive >> s.conservedEnergy;
  archive >> s.referenceEnergy;
  archive >> s.rigidEnergies;
  archive >> s.runningEnergies;
  archive >> s.currentExcessPressureTensor;
  archive >> s.currentEnergyStatus;
  archive >> s.numberOfTrialDirections;
  archive >> s.eik_xy;
  archive >> s.eik_x;
  archive >> s.eik_y;
  archive >> s.eik_z;
  archive >> s.storedEik;
  archive >> s.fixedFrameworkStoredEik;
  archive >> s.totalEik;
  archive >> s.CoulombicFourierEnergySingleIon;
  archive >> s.netCharge;
  archive >> s.mc_moves_probabilities;
  archive >> s.mc_moves_statistics;
  archive >> s.mc_moves_cputime;
  archive >> s.mc_moves_count;
  archive >> s.reactions;
  archive >> s.tmmc;
  archive >> s.columnNumberOfGridPoints;
  archive >> s.columnTotalPressure;
  archive >> s.columnPressureGradient;
  archive >> s.columnVoidFraction;
  archive >> s.columnParticleDensity;
  archive >> s.columnEntranceVelocity;
  archive >> s.columnLength;
  archive >> s.columnTimeStep;
  archive >> s.columnNumberOfTimeSteps;
  archive >> s.columnAutoNumberOfTimeSteps;
  archive >> s.mixturePredictionMethod;
  archive >> s.pressure_range;
  archive >> s.numberOfCarrierGases;
  archive >> s.carrierGasComponent;
  archive >> s.maxIsothermTerms;
  archive >> s.containsTheFractionalMolecule;
  archive >> s.averageEnergies;
  archive >> s.averageLoadings;
  archive >> s.averageEnthalpiesOfAdsorption;
  archive >> s.averageTemperature;
  archive >> s.averageTranslationalTemperature;
  archive >> s.averageRotationalTemperature;
  archive >> s.averagePressure;
  archive >> s.averageSimulationBox;
  archive >> s.propertyConventionalRadialDistributionFunction;
  //archive >> s.propertyRadialDistributionFunction;
  //archive >> s.propertyDensityGrid;

  return archive;
}

std::string System::repr() const { return std::string("system test"); }<|MERGE_RESOLUTION|>--- conflicted
+++ resolved
@@ -131,7 +131,6 @@
  *
  *  Detailed description starts here.
  */
-<<<<<<< HEAD
 System::System(size_t id, std::optional<SimulationBox> box, double T, std::optional<double> P, ForceField forcefield,
                std::vector<Framework> f, std::vector<Component> c, std::vector<size_t> initialNumberOfMolecules,
                size_t numberOfBlocks, const MCMoveProbabilitiesSystem& systemProbabilities)
@@ -143,8 +142,6 @@
       frameworkComponents(f),
       components(c),
       loadings(c.size()),
-      averageLoadings(numberOfBlocks, c.size()),
-      averageEnthalpiesOfAdsorption(numberOfBlocks, c.size()),
       swapableComponents(),
       initialNumberOfMolecules(initialNumberOfMolecules),
       numberOfMoleculesPerComponent(c.size()),
@@ -159,67 +156,25 @@
       hasExternalField(false),
       numberOfPseudoAtoms(c.size(), std::vector<size_t>(forceField.pseudoAtoms.size())),
       totalNumberOfPseudoAtoms(forceField.pseudoAtoms.size()),
-      averageSimulationBox(numberOfBlocks),
       atomPositions({}),
       moleculePositions({}),
       runningEnergies(),
-      averageEnergies(numberOfBlocks, 1, f.size(), c.size()),
       currentEnergyStatus(1, f.size(), c.size()),
-      averagePressure(numberOfBlocks),
       netCharge(c.size()),
       mc_moves_probabilities(systemProbabilities),
       mc_moves_statistics(),
       reactions(),
-      tmmc()
+      tmmc(),
+      averageEnergies(numberOfBlocks, 1, f.size(), c.size()),
+      averageLoadings(numberOfBlocks, c.size()),
+      averageEnthalpiesOfAdsorption(numberOfBlocks, c.size()),
+      averageTemperature(numberOfBlocks),
+      averageTranslationalTemperature(numberOfBlocks),
+      averageRotationalTemperature(numberOfBlocks),
+      averagePressure(numberOfBlocks),
+      averageSimulationBox(numberOfBlocks)
 {
   if (box.has_value())
-=======
-System::System(size_t id, std::optional<SimulationBox> box, double T, std::optional<double> P, ForceField forcefield, 
-               std::vector<Framework> f, std::vector<Component> c, 
-               std::vector<size_t> initialNumberOfMolecules, size_t numberOfBlocks,
-               const MCMoveProbabilitiesSystem &systemProbabilities) :
-    systemId(id), 
-    temperature(T),
-    pressure(P.value_or(0.0) / Units::PressureConversionFactor),
-    input_pressure(P.value_or(0.0)),
-    beta(1.0 / (Units::KB * T)),
-    frameworkComponents(f),
-    components(c),
-    loadings(c.size()),
-    swapableComponents(),
-    initialNumberOfMolecules(initialNumberOfMolecules),
-    numberOfMoleculesPerComponent(c.size()),
-    numberOfIntegerMoleculesPerComponent(c.size()),
-    numberOfFractionalMoleculesPerComponent(c.size()),
-    numberOfGCFractionalMoleculesPerComponent_CFCMC(c.size()),
-    numberOfPairGCFractionalMoleculesPerComponent_CFCMC(c.size()),
-    numberOfGibbsFractionalMoleculesPerComponent_CFCMC(c.size()),
-    numberOfReactionFractionalMoleculesPerComponent_CFCMC(),
-    idealGasEnergiesPerComponent(c.size()),
-    forceField(forcefield),
-    hasExternalField(false),
-    numberOfPseudoAtoms(c.size(), std::vector<size_t>(forceField.pseudoAtoms.size())),
-    totalNumberOfPseudoAtoms(forceField.pseudoAtoms.size()),
-    atomPositions({}),
-    moleculePositions({}),
-    runningEnergies(),
-    currentEnergyStatus(1, f.size(), c.size()),
-    netCharge(c.size()),
-    mc_moves_probabilities(systemProbabilities),
-    mc_moves_statistics(),
-    reactions(),
-    tmmc(),
-    averageEnergies(numberOfBlocks, 1, f.size(), c.size()),
-    averageLoadings(numberOfBlocks, c.size()),
-    averageEnthalpiesOfAdsorption(numberOfBlocks, c.size()),
-    averageTemperature(numberOfBlocks),
-    averageTranslationalTemperature(numberOfBlocks),
-    averageRotationalTemperature(numberOfBlocks),
-    averagePressure(numberOfBlocks),
-    averageSimulationBox(numberOfBlocks)
-{
-  if(box.has_value())
->>>>>>> 3b45b825
   {
     simulationBox = box.value();
   }
@@ -413,7 +368,6 @@
   return true;
 }
 
-<<<<<<< HEAD
 void System::createInitialMolecules([[maybe_unused]] RandomNumber& random)
 {
   for (size_t componentId = 0; const Component& component : components)
@@ -430,33 +384,12 @@
           growData = CBMC::growMoleculeSwapInsertion(
               random, this->hasExternalField, this->components, this->forceField, this->simulationBox,
               this->spanOfFrameworkAtoms(), this->spanOfMoleculeAtoms(), this->beta, growType, forceField.cutOffVDW,
-              forceField.cutOffCoulomb, componentId, numberOfMoleculesPerComponent[componentId], 0.0,
+              forceField.cutOffCoulomb, componentId, numberOfMoleculesPerComponent[componentId], 0.0, 1uz,
               numberOfTrialDirections);
 
-=======
-void System::createInitialMolecules([[maybe_unused]] RandomNumber &random)                                              
-{
-  for (size_t componentId = 0; const Component & component : components)                                                
-  {                                                                                                                     
-    if (component.swapable)                                                                                             
-    {                                                                                                                   
-      numberOfMoleculesPerComponent[componentId] = 0;                                                                   
-      for (size_t i = 0; i < numberOfFractionalMoleculesPerComponent[componentId]; ++i)                                 
-      {                                                                                                                 
-        std::optional<ChainData> growData = std::nullopt;                                                               
-        do                                                                                                              
-        {                                                                                                               
-          Component::GrowType growType  = components[componentId].growType;                                             
-          growData = CBMC::growMoleculeSwapInsertion(random, this->hasExternalField, this->components, this->forceField, this->simulationBox,
-                                   this->spanOfFrameworkAtoms(), this->spanOfMoleculeAtoms(), this->beta,               
-                                   growType, forceField.cutOffVDW, forceField.cutOffCoulomb, componentId,               
-                                   numberOfMoleculesPerComponent[componentId], 0.0, 1uz, numberOfTrialDirections);    
-                                                                                                                        
->>>>>>> 3b45b825
         } while (!growData || growData->energies.potentialEnergy() > forceField.overlapCriteria);
 
         insertFractionalMolecule(componentId, growData->molecule, growData->atom, i);
-<<<<<<< HEAD
       }
     }
 
@@ -469,29 +402,11 @@
         growData = CBMC::growMoleculeSwapInsertion(
             random, this->hasExternalField, this->components, this->forceField, this->simulationBox,
             this->spanOfFrameworkAtoms(), this->spanOfMoleculeAtoms(), this->beta, growType, forceField.cutOffVDW,
-            forceField.cutOffCoulomb, componentId, numberOfMoleculesPerComponent[componentId], 1.0,
+            forceField.cutOffCoulomb, componentId, numberOfMoleculesPerComponent[componentId], 1.0, 0uz,
             numberOfTrialDirections);
 
       } while (!growData || growData->energies.potentialEnergy() > forceField.overlapCriteria);
 
-=======
-      }                                                                                                                 
-    }                                                                                                                   
-                                                                                                                        
-    for (size_t i = 0; i < initialNumberOfMolecules[componentId]; ++i)                                                  
-    {                                                                                                                   
-      std::optional<ChainData> growData = std::nullopt;                                                                 
-      do                                                                                                                
-      {                                                                                                                 
-        Component::GrowType growType  = components[componentId].growType;                                               
-        growData = CBMC::growMoleculeSwapInsertion(random, this->hasExternalField, this->components, this->forceField, this->simulationBox,
-                                 this->spanOfFrameworkAtoms(), this->spanOfMoleculeAtoms(), this->beta,                 
-                                 growType, forceField.cutOffVDW, forceField.cutOffCoulomb, componentId,                 
-                                 numberOfMoleculesPerComponent[componentId], 1.0, 0uz, numberOfTrialDirections);
-                                                                                                                        
-      } while(!growData || growData->energies.potentialEnergy() > forceField.overlapCriteria);                                    
-                                                                                                                        
->>>>>>> 3b45b825
       insertMolecule(componentId, growData->molecule, growData->atom);
     }
     componentId++;
@@ -878,7 +793,25 @@
   std::print(stream, "{}", simulationBox.printStatus());
   std::print(stream, "\n");
 
-<<<<<<< HEAD
+  for (const Component& c : components)
+  {
+    double occupancy = static_cast<double>(containsTheFractionalMolecule);
+    double averageOccupancy = c.lambdaGC.occupancy();
+    double lambda = c.lambdaGC.lambdaValue();
+
+    if (c.lambdaGC.computeDUdlambda)
+    {
+      std::print(stream, "component {} ({}) lambda: {: g} dUdlambda: {: g} occupancy: {: g} ({:3f})\n", c.componentId,
+                 c.name, lambda, runningEnergies.dudlambda(lambda), occupancy, averageOccupancy);
+    }
+    else
+    {
+      std::print(stream, "component {} ({}) lambda: {: g} occupancy: {: g} ({:3f})\n", c.componentId, c.name,
+                 c.lambdaGC.lambdaValue(), occupancy, averageOccupancy);
+    }
+  }
+  std::print(stream, "\n");
+
   std::print(stream, "Amount of molecules per component :\n");
   std::print(stream, "-------------------------------------------------------------------------------\n");
   for (const Component& c : components)
@@ -887,8 +820,23 @@
   }
   std::print(stream, "\n");
 
-=======
->>>>>>> 3b45b825
+  std::print(stream, runningEnergies.printMC());
+
+  std::print(stream, "\n");
+
+  return stream.str();
+}
+
+std::string System::writeEquilibrationStatusReportMC(size_t currentCycle, size_t numberOfCycles) const
+{
+  std::ostringstream stream;
+
+  std::print(stream, "Equilibration: Current cycle: {} out of {}\n", currentCycle, numberOfCycles);
+  std::print(stream, "===============================================================================\n\n");
+
+  std::print(stream, "{}", simulationBox.printStatus());
+  std::print(stream, "\n");
+
   for (const Component& c : components)
   {
     double occupancy = static_cast<double>(containsTheFractionalMolecule);
@@ -910,13 +858,12 @@
 
   std::print(stream, "Amount of molecules per component :\n");
   std::print(stream, "-------------------------------------------------------------------------------\n");
-  for (const Component & c : components)
+  for (const Component& c : components)
   {
     std::print(stream, "{}", loadings.printStatus(c, frameworkMass));
   }
   std::print(stream, "\n");
 
-
   std::print(stream, runningEnergies.printMC());
 
   std::print(stream, "\n");
@@ -924,7 +871,7 @@
   return stream.str();
 }
 
-std::string System::writeEquilibrationStatusReportMC(size_t currentCycle, size_t numberOfCycles) const
+std::string System::writeEquilibrationStatusReportMD(size_t currentCycle, size_t numberOfCycles) const
 {
   std::ostringstream stream;
 
@@ -934,7 +881,45 @@
   std::print(stream, "{}", simulationBox.printStatus());
   std::print(stream, "\n");
 
-<<<<<<< HEAD
+  double translationalKineticEnergy = computeTranslationalKineticEnergy();
+  double translationalTemperature =
+      2.0 * translationalKineticEnergy / static_cast<double>(translationalDegreesOfFreedom);
+  double rotationalKineticEnergy = computeRotationalKineticEnergy();
+  double rotationalTemperature = 2.0 * rotationalKineticEnergy / static_cast<double>(rotationalDegreesOfFreedom);
+  double overallTemperature = 2.0 * (translationalKineticEnergy + rotationalKineticEnergy) /
+                              static_cast<double>(translationalDegreesOfFreedom + rotationalDegreesOfFreedom);
+  std::print(stream, "Temperature: {: .6e}\n", overallTemperature);
+  std::print(stream, "Translational temperature: {: .6e}\n", translationalTemperature);
+  std::print(stream, "Rotational temperature: {: .6e}\n\n", rotationalTemperature);
+
+  std::print(stream, "Conserved energy: {: .6e}\n", conservedEnergy);
+  double drift = std::abs(Units::EnergyToKelvin * (conservedEnergy - referenceEnergy) / referenceEnergy);
+  std::print(stream, "Drift: {:.6e} Average drift: {:.6e}\n\n", drift,
+             accumulatedDrift / static_cast<double>(std::max(currentCycle, 1uz)));
+
+  std::print(stream, runningEnergies.printMD());
+
+  std::print(stream, "\n");
+
+  for (const Component& c : components)
+  {
+    double occupancy = static_cast<double>(containsTheFractionalMolecule);
+    double averageOccupancy = c.lambdaGC.occupancy();
+    double lambda = c.lambdaGC.lambdaValue();
+
+    if (c.lambdaGC.computeDUdlambda)
+    {
+      std::print(stream, "component {} ({}) lambda: {: g} dUdlambda: {: g} occupancy: {: g} ({:3f})\n", c.componentId,
+                 c.name, lambda, runningEnergies.dudlambda(lambda), occupancy, averageOccupancy);
+    }
+    else
+    {
+      std::print(stream, "component {} ({}) lambda: {: g} occupancy: {: g} ({:3f})\n", c.componentId, c.name,
+                 c.lambdaGC.lambdaValue(), occupancy, averageOccupancy);
+    }
+  }
+  std::print(stream, "\n");
+
   std::print(stream, "Amount of molecules per component :\n");
   std::print(stream, "-------------------------------------------------------------------------------\n");
   for (const Component& c : components)
@@ -943,8 +928,20 @@
   }
   std::print(stream, "\n");
 
-=======
->>>>>>> 3b45b825
+  return stream.str();
+}
+
+std::string System::writeProductionStatusReportMC(size_t currentCycle, size_t numberOfCycles) const
+{
+  std::ostringstream stream;
+
+  std::print(stream, "Current cycle: {} out of {}\n", currentCycle, numberOfCycles);
+  std::print(stream, "===============================================================================\n\n");
+
+  std::pair<SimulationBox, SimulationBox> simulationBoxData = averageSimulationBox.averageSimulationBox();
+  std::print(stream, "{}", simulationBox.printStatus(simulationBoxData.first, simulationBoxData.second));
+  std::print(stream, "\n");
+
   for (const Component& c : components)
   {
     double occupancy = static_cast<double>(containsTheFractionalMolecule);
@@ -964,121 +961,6 @@
   }
   std::print(stream, "\n");
 
-  std::print(stream, "Amount of molecules per component :\n");
-  std::print(stream, "-------------------------------------------------------------------------------\n");
-  for (const Component & c : components)
-  {
-    std::print(stream, "{}", loadings.printStatus(c, frameworkMass));
-  }
-  std::print(stream, "\n");
-
-
-  std::print(stream, runningEnergies.printMC());
-
-  std::print(stream, "\n");
-
-  return stream.str();
-}
-
-std::string System::writeEquilibrationStatusReportMD(size_t currentCycle, size_t numberOfCycles) const
-{
-  std::ostringstream stream;
-
-  std::print(stream, "Equilibration: Current cycle: {} out of {}\n", currentCycle, numberOfCycles);
-  std::print(stream, "===============================================================================\n\n");
-
-  std::print(stream, "{}", simulationBox.printStatus());
-  std::print(stream, "\n");
-
-<<<<<<< HEAD
-  std::print(stream, "Amount of molecules per component :\n");
-  std::print(stream, "-------------------------------------------------------------------------------\n");
-  for (const Component& c : components)
-  {
-    std::print(stream, "{}", loadings.printStatus(c, frameworkMass));
-  }
-=======
-  double translationalKineticEnergy = computeTranslationalKineticEnergy();
-  double translationalTemperature = 2.0 * translationalKineticEnergy / static_cast<double>(translationalDegreesOfFreedom);
-  double rotationalKineticEnergy = computeRotationalKineticEnergy();
-  double rotationalTemperature = 2.0 * rotationalKineticEnergy / static_cast<double>(rotationalDegreesOfFreedom);
-  double overallTemperature = 2.0 * (translationalKineticEnergy + rotationalKineticEnergy) / static_cast<double>(translationalDegreesOfFreedom + rotationalDegreesOfFreedom);
-  std::print(stream, "Temperature: {: .6e}\n", overallTemperature);
-  std::print(stream, "Translational temperature: {: .6e}\n", translationalTemperature);
-  std::print(stream, "Rotational temperature: {: .6e}\n\n", rotationalTemperature);
-
-  std::print(stream, "Conserved energy: {: .6e}\n", conservedEnergy);
-  double drift = std::abs(Units::EnergyToKelvin * (conservedEnergy - referenceEnergy) / referenceEnergy);
-  std::print(stream, "Drift: {:.6e} Average drift: {:.6e}\n\n", drift, accumulatedDrift / static_cast<double>(std::max(currentCycle, 1uz)));
-
-  std::print(stream, runningEnergies.printMD());
-
->>>>>>> 3b45b825
-  std::print(stream, "\n");
-
-  for (const Component& c : components)
-  {
-    double occupancy = static_cast<double>(containsTheFractionalMolecule);
-    double averageOccupancy = c.lambdaGC.occupancy();
-    double lambda = c.lambdaGC.lambdaValue();
-
-    if (c.lambdaGC.computeDUdlambda)
-    {
-      std::print(stream, "component {} ({}) lambda: {: g} dUdlambda: {: g} occupancy: {: g} ({:3f})\n", c.componentId,
-                 c.name, lambda, runningEnergies.dudlambda(lambda), occupancy, averageOccupancy);
-    }
-    else
-    {
-      std::print(stream, "component {} ({}) lambda: {: g} occupancy: {: g} ({:3f})\n", c.componentId, c.name,
-                 c.lambdaGC.lambdaValue(), occupancy, averageOccupancy);
-    }
-  }
-  std::print(stream, "\n");
-
-  std::print(stream, "Amount of molecules per component :\n");
-  std::print(stream, "-------------------------------------------------------------------------------\n");
-  for (const Component & c : components)
-  {
-    std::print(stream, "{}", loadings.printStatus(c, frameworkMass));
-  }
-  std::print(stream, "\n");
-
-  return stream.str();
-}
-
-std::string System::writeProductionStatusReportMC(size_t currentCycle, size_t numberOfCycles) const
-{
-  std::ostringstream stream;
-
-  std::print(stream, "Current cycle: {} out of {}\n", currentCycle, numberOfCycles);
-  std::print(stream, "===============================================================================\n\n");
-
-  std::pair<SimulationBox, SimulationBox> simulationBoxData = averageSimulationBox.averageSimulationBox();
-  std::print(stream, "{}", simulationBox.printStatus(simulationBoxData.first, simulationBoxData.second));
-  std::print(stream, "\n");
-
-<<<<<<< HEAD
-=======
-  for (const Component& c : components)
-  {
-    double occupancy = static_cast<double>(containsTheFractionalMolecule);
-    double averageOccupancy = c.lambdaGC.occupancy();
-    double lambda = c.lambdaGC.lambdaValue();
-
-    if (c.lambdaGC.computeDUdlambda)
-    {
-      std::print(stream, "component {} ({}) lambda: {: g} dUdlambda: {: g} occupancy: {: g} ({:3f})\n", 
-                 c.componentId, c.name, lambda, runningEnergies.dudlambda(lambda), occupancy, averageOccupancy);
-    }
-    else
-    {
-      std::print(stream, "component {} ({}) lambda: {: g} occupancy: {: g} ({:3f})\n", 
-                 c.componentId, c.name, c.lambdaGC.lambdaValue(), occupancy, averageOccupancy);
-    }
-  }
-  std::print(stream, "\n");
-  
->>>>>>> 3b45b825
   std::print(stream, "Amount of molecules per component :\n");
   std::print(stream, "-------------------------------------------------------------------------------\n");
   std::pair<Loadings, Loadings> loadingData = averageLoadings.averageLoading();
@@ -1111,28 +993,6 @@
              1e-5 * Units::PressureConversionFactor * excessPressure.second);
   std::print(stream, "Pressure:            {: .6e} +/ {:.6e} [bar]\n\n",
              1e-5 * Units::PressureConversionFactor * p.first, 1e-5 * Units::PressureConversionFactor * p.second);
-
-<<<<<<< HEAD
-  for (const Component& c : components)
-  {
-    double occupancy = static_cast<double>(containsTheFractionalMolecule);
-    double averageOccupancy = c.lambdaGC.occupancy();
-    double lambda = c.lambdaGC.lambdaValue();
-
-    if (c.lambdaGC.computeDUdlambda)
-    {
-      std::print(stream, "component {} ({}) lambda: {: g} dUdlambda: {: g} occupancy: {: g} ({:3f})\n", c.componentId,
-                 c.name, lambda, runningEnergies.dudlambda(lambda), occupancy, averageOccupancy);
-    }
-    else
-    {
-      std::print(stream, "component {} ({}) lambda: {: g} occupancy: {: g} ({:3f})\n", c.componentId, c.name,
-                 c.lambdaGC.lambdaValue(), occupancy, averageOccupancy);
-    }
-  }
-  std::print(stream, "\n");
-=======
->>>>>>> 3b45b825
 
   std::pair<EnergyStatus, EnergyStatus> energyData = averageEnergies.averageEnergy();
   std::print(stream, "Total potential energy:   {: .6e} ({: .6e} +/- {:.6e}) [K]\n",
@@ -1200,81 +1060,29 @@
   std::pair<SimulationBox, SimulationBox> simulationBoxData = averageSimulationBox.averageSimulationBox();
   std::print(stream, "{}", simulationBox.printStatus(simulationBoxData.first, simulationBoxData.second));
   std::print(stream, "\n");
-<<<<<<< HEAD
-
-  std::print(stream, "Amount of molecules per component :\n");
-  std::print(stream, "-------------------------------------------------------------------------------\n");
-  std::pair<Loadings, Loadings> loadingData = averageLoadings.averageLoading();
-  for (const Component& c : components)
-  {
-    std::print(stream, "{}", loadings.printStatus(c, loadingData.first, loadingData.second, frameworkMass));
-  }
-  std::print(stream, "\n");
-  double conv = Units::EnergyToKelvin;
-
-  std::pair<double3x3, double3x3> currentPressureTensor = averagePressure.averagePressureTensor();
-  double3x3 pressureTensor = 1e-5 * Units::PressureConversionFactor * currentPressureTensor.first;
-  double3x3 pressureTensorError = 1e-5 * Units::PressureConversionFactor * currentPressureTensor.second;
-  std::print(stream, "Average pressure tensor: \n");
-  std::print(stream, "-------------------------------------------------------------------------------\n");
-  std::print(stream, "{: .4e} {: .4e} {: .4e} +/- {:.4e} {:.4e} {:.4e} [bar]\n", pressureTensor.ax, pressureTensor.bx,
-             pressureTensor.cx, pressureTensorError.ax, pressureTensorError.bx, pressureTensorError.cx);
-  std::print(stream, "{: .4e} {: .4e} {: .4e} +/- {:.4e} {:.4e} {:.4e} [bar]\n", pressureTensor.ay, pressureTensor.by,
-             pressureTensor.cy, pressureTensorError.ay, pressureTensorError.by, pressureTensorError.cy);
-  std::print(stream, "{: .4e} {: .4e} {: .4e} +/- {:.4e} {:.4e} {:.4e} [bar]\n", pressureTensor.az, pressureTensor.bz,
-             pressureTensor.cz, pressureTensorError.az, pressureTensorError.bz, pressureTensorError.cz);
-  std::pair<double, double> idealGasPressure = averagePressure.averageIdealGasPressure();
-  std::pair<double, double> excessPressure = averagePressure.averageExcessPressure();
-  std::pair<double, double> p = averagePressure.averagePressure();
-  std::print(stream, "Ideal-gas pressure:  {: .6e} +/ {:.6e} [bar]\n",
-             1e-5 * Units::PressureConversionFactor * idealGasPressure.first,
-             1e-5 * Units::PressureConversionFactor * idealGasPressure.second);
-  std::print(stream, "Excess pressure:     {: .6e} +/ {:.6e} [bar]\n",
-             1e-5 * Units::PressureConversionFactor * excessPressure.first,
-             1e-5 * Units::PressureConversionFactor * excessPressure.second);
-  std::print(stream, "Pressure:            {: .6e} +/ {:.6e} [bar]\n\n",
-             1e-5 * Units::PressureConversionFactor * p.first, 1e-5 * Units::PressureConversionFactor * p.second);
-
-  for (const Component& c : components)
-  {
-    double occupancy = static_cast<double>(containsTheFractionalMolecule);
-    double averageOccupancy = c.lambdaGC.occupancy();
-    double lambda = c.lambdaGC.lambdaValue();
-
-    if (c.lambdaGC.computeDUdlambda)
-    {
-      std::print(stream, "component {} ({}) lambda: {: g} dUdlambda: {: g} occupancy: {: g} ({:3f})\n", c.componentId,
-                 c.name, lambda, runningEnergies.dudlambda(lambda), occupancy, averageOccupancy);
-    }
-    else
-    {
-      std::print(stream, "component {} ({}) lambda: {: g} occupancy: {: g} ({:3f})\n", c.componentId, c.name,
-                 c.lambdaGC.lambdaValue(), occupancy, averageOccupancy);
-    }
-  }
-  std::print(stream, "\n");
-=======
 
   double translational_kinetic_energy = computeTranslationalKineticEnergy();
-  double translational_temperature = 2.0 * translational_kinetic_energy / static_cast<double>(translationalDegreesOfFreedom);
+  double translational_temperature =
+      2.0 * translational_kinetic_energy / static_cast<double>(translationalDegreesOfFreedom);
   double rotational_kinetic_energy = computeRotationalKineticEnergy();
   double rotational_temperature = 2.0 * rotational_kinetic_energy / static_cast<double>(rotationalDegreesOfFreedom);
-  double overall_temperature = 2.0 * (translational_kinetic_energy + rotational_kinetic_energy) / static_cast<double>(translationalDegreesOfFreedom + rotationalDegreesOfFreedom);
+  double overall_temperature = 2.0 * (translational_kinetic_energy + rotational_kinetic_energy) /
+                               static_cast<double>(translationalDegreesOfFreedom + rotationalDegreesOfFreedom);
   std::pair<double, double> average_temperature = averageTemperature.averageTemperature();
   std::pair<double, double> average_translational_temperature = averageTranslationalTemperature.averageTemperature();
   std::pair<double, double> average_rotational_temperature = averageRotationalTemperature.averageTemperature();
 
-  std::print(stream, "Temperature: {: .6e} ({: .6e} +/- {:.6e})\n",
-                   overall_temperature, average_temperature.first, average_temperature.second);
-  std::print(stream, "Translational temperature: {: .6e} ({: .6e} +/- {:.6e})\n",
-                   translational_temperature, average_translational_temperature.first, average_translational_temperature.second);
-  std::print(stream, "Rotational temperature: {: .6e} ({: .6e} +/- {:.6e})\n\n",
-                   rotational_temperature, average_rotational_temperature.first, average_rotational_temperature.second);
->>>>>>> 3b45b825
+  std::print(stream, "Temperature: {: .6e} ({: .6e} +/- {:.6e})\n", overall_temperature, average_temperature.first,
+             average_temperature.second);
+  std::print(stream, "Translational temperature: {: .6e} ({: .6e} +/- {:.6e})\n", translational_temperature,
+             average_translational_temperature.first, average_translational_temperature.second);
+  std::print(stream, "Rotational temperature: {: .6e} ({: .6e} +/- {:.6e})\n\n", rotational_temperature,
+             average_rotational_temperature.first, average_rotational_temperature.second);
 
   std::print(stream, "Conserved energy: {: .6e}\n", conservedEnergy);
   double drift = std::abs(Units::EnergyToKelvin * (conservedEnergy - referenceEnergy) / referenceEnergy);
-  std::print(stream, "Drift: {:.6e} Average drift: {:.6e}\n\n", drift, accumulatedDrift / static_cast<double>(std::max(currentCycle, 1uz)));
+  std::print(stream, "Drift: {:.6e} Average drift: {:.6e}\n\n", drift,
+             accumulatedDrift / static_cast<double>(std::max(currentCycle, 1uz)));
 
   double conv = Units::EnergyToKelvin;
   std::pair<EnergyStatus, EnergyStatus> energyData = averageEnergies.averageEnergy();
@@ -1334,21 +1142,21 @@
 
     if (c.lambdaGC.computeDUdlambda)
     {
-      std::print(stream, "component {} ({}) lambda: {: g} dUdlambda: {: g} occupancy: {: g} ({:3f})\n", 
-                 c.componentId, c.name, lambda, runningEnergies.dudlambda(lambda), occupancy, averageOccupancy);
+      std::print(stream, "component {} ({}) lambda: {: g} dUdlambda: {: g} occupancy: {: g} ({:3f})\n", c.componentId,
+                 c.name, lambda, runningEnergies.dudlambda(lambda), occupancy, averageOccupancy);
     }
     else
     {
-      std::print(stream, "component {} ({}) lambda: {: g} occupancy: {: g} ({:3f})\n", 
-                 c.componentId, c.name, c.lambdaGC.lambdaValue(), occupancy, averageOccupancy);
+      std::print(stream, "component {} ({}) lambda: {: g} occupancy: {: g} ({:3f})\n", c.componentId, c.name,
+                 c.lambdaGC.lambdaValue(), occupancy, averageOccupancy);
     }
   }
   std::print(stream, "\n");
-  
+
   std::print(stream, "Amount of molecules per component :\n");
   std::print(stream, "-------------------------------------------------------------------------------\n");
   std::pair<Loadings, Loadings> loadingData = averageLoadings.averageLoading();
-  for (const Component & c : components)
+  for (const Component& c : components)
   {
     std::print(stream, "{}", loadings.printStatus(c, loadingData.first, loadingData.second, frameworkMass));
   }
@@ -1359,28 +1167,23 @@
   double3x3 pressureTensorError = 1e-5 * Units::PressureConversionFactor * currentPressureTensor.second;
   std::print(stream, "Average pressure tensor: \n");
   std::print(stream, "-------------------------------------------------------------------------------\n");
-  std::print(stream, "{: .4e} {: .4e} {: .4e} +/- {:.4e} {:.4e} {:.4e} [bar]\n", 
-          pressureTensor.ax, pressureTensor.bx, pressureTensor.cx, 
-          pressureTensorError.ax, pressureTensorError.bx, pressureTensorError.cx);
-  std::print(stream, "{: .4e} {: .4e} {: .4e} +/- {:.4e} {:.4e} {:.4e} [bar]\n", 
-          pressureTensor.ay, pressureTensor.by, pressureTensor.cy, 
-          pressureTensorError.ay, pressureTensorError.by, pressureTensorError.cy);
-  std::print(stream, "{: .4e} {: .4e} {: .4e} +/- {:.4e} {:.4e} {:.4e} [bar]\n", 
-          pressureTensor.az, pressureTensor.bz, pressureTensor.cz, 
-          pressureTensorError.az, pressureTensorError.bz, pressureTensorError.cz);
+  std::print(stream, "{: .4e} {: .4e} {: .4e} +/- {:.4e} {:.4e} {:.4e} [bar]\n", pressureTensor.ax, pressureTensor.bx,
+             pressureTensor.cx, pressureTensorError.ax, pressureTensorError.bx, pressureTensorError.cx);
+  std::print(stream, "{: .4e} {: .4e} {: .4e} +/- {:.4e} {:.4e} {:.4e} [bar]\n", pressureTensor.ay, pressureTensor.by,
+             pressureTensor.cy, pressureTensorError.ay, pressureTensorError.by, pressureTensorError.cy);
+  std::print(stream, "{: .4e} {: .4e} {: .4e} +/- {:.4e} {:.4e} {:.4e} [bar]\n", pressureTensor.az, pressureTensor.bz,
+             pressureTensor.cz, pressureTensorError.az, pressureTensorError.bz, pressureTensorError.cz);
   std::pair<double, double> idealGasPressure = averagePressure.averageIdealGasPressure();
   std::pair<double, double> excessPressure = averagePressure.averageExcessPressure();
   std::pair<double, double> p = averagePressure.averagePressure();
-  std::print(stream, "Ideal-gas pressure:  {: .6e} +/ {:.6e} [bar]\n", 
-          1e-5 * Units::PressureConversionFactor * idealGasPressure.first, 
-          1e-5 * Units::PressureConversionFactor * idealGasPressure.second);
-  std::print(stream, "Excess pressure:     {: .6e} +/ {:.6e} [bar]\n", 
-          1e-5 * Units::PressureConversionFactor * excessPressure.first, 
-          1e-5 * Units::PressureConversionFactor * excessPressure.second);
-  std::print(stream, "Pressure:            {: .6e} +/ {:.6e} [bar]\n\n", 
-          1e-5 * Units::PressureConversionFactor * p.first, 
-          1e-5 * Units::PressureConversionFactor * p.second);
-
+  std::print(stream, "Ideal-gas pressure:  {: .6e} +/ {:.6e} [bar]\n",
+             1e-5 * Units::PressureConversionFactor * idealGasPressure.first,
+             1e-5 * Units::PressureConversionFactor * idealGasPressure.second);
+  std::print(stream, "Excess pressure:     {: .6e} +/ {:.6e} [bar]\n",
+             1e-5 * Units::PressureConversionFactor * excessPressure.first,
+             1e-5 * Units::PressureConversionFactor * excessPressure.second);
+  std::print(stream, "Pressure:            {: .6e} +/ {:.6e} [bar]\n\n",
+             1e-5 * Units::PressureConversionFactor * p.first, 1e-5 * Units::PressureConversionFactor * p.second);
 
   return stream.str();
 }
@@ -1469,14 +1272,16 @@
   averageSimulationBox.addSample(currentBlock, simulationBox, w);
 
   double translationalKineticEnergy = computeTranslationalKineticEnergy();
-  double translationalTemperature = 2.0 * translationalKineticEnergy / static_cast<double>(translationalDegreesOfFreedom);
+  double translationalTemperature =
+      2.0 * translationalKineticEnergy / static_cast<double>(translationalDegreesOfFreedom);
   averageTranslationalTemperature.addSample(currentBlock, translationalTemperature, w);
 
   double rotationalKineticEnergy = computeRotationalKineticEnergy();
   double rotationalTemperature = 2.0 * rotationalKineticEnergy / static_cast<double>(rotationalDegreesOfFreedom);
   averageRotationalTemperature.addSample(currentBlock, rotationalTemperature, w);
 
-  double overallTemperature = 2.0 * (translationalKineticEnergy + rotationalKineticEnergy) / static_cast<double>(translationalDegreesOfFreedom + rotationalDegreesOfFreedom);
+  double overallTemperature = 2.0 * (translationalKineticEnergy + rotationalKineticEnergy) /
+                              static_cast<double>(translationalDegreesOfFreedom + rotationalDegreesOfFreedom);
   averageTemperature.addSample(currentBlock, overallTemperature, w);
 
   loadings = Loadings(components.size(), numberOfIntegerMoleculesPerComponent, simulationBox);
@@ -1504,16 +1309,12 @@
     component.averageRosenbluthWeights.addDensitySample(currentBlock, componentDensity, w);
   }
 
-<<<<<<< HEAD
+  if (samplePDBMovie.has_value())
+  {
+    samplePDBMovie->update(forceField, systemId, simulationBox, spanOfMoleculeAtoms(), currentCycle);
+  }
+
   if (propertyConventionalRadialDistributionFunction.has_value())
-=======
-  if(samplePDBMovie.has_value())
-  {
-    samplePDBMovie->update(forceField, systemId, simulationBox, spanOfMoleculeAtoms(), currentCycle);
-  }
-
-  if(propertyConventionalRadialDistributionFunction.has_value())
->>>>>>> 3b45b825
   {
     propertyConventionalRadialDistributionFunction->sample(simulationBox, spanOfFrameworkAtoms(), spanOfMoleculeAtoms(),
                                                            currentCycle, currentBlock);
@@ -1558,7 +1359,7 @@
     for (size_t i = 0; i < numberOfMoleculesPerComponent[componentId]; ++i)
     {
       const std::span<const Atom> span = spanOfMolecule(componentId, i);
-      const Molecule &molecule = moleculePositions[i];
+      const Molecule& molecule = moleculePositions[i];
 
       double totalMass = 0.0;
       double3 com(0.0, 0.0, 0.0);
@@ -1573,7 +1374,6 @@
       double3 d = com * (scale - 1.0);
       scaledMolecules.push_back({com * scale, molecule.orientation});
 
-
       // create copy
       for (Atom atom : span)
       {
@@ -1595,15 +1395,13 @@
 
 void System::precomputeTotalRigidEnergy() noexcept
 {
-<<<<<<< HEAD
-  RunningEnergy rigidEnergies{};
-  Interactions::computeEwaldFourierRigidEnergy(eik_x, eik_y, eik_z, eik_xy, fixedFrameworkStoredEik, forceField,
-                                               simulationBox, spanOfRigidFrameworkAtoms(), rigidEnergies);
-}
-
-void System::recomputeTotalEnergies() noexcept
-{
-  runningEnergies.zero();
+  Interactions::precomputeEwaldFourierRigid(eik_x, eik_y, eik_z, eik_xy, fixedFrameworkStoredEik, forceField,
+                                            simulationBox, spanOfRigidFrameworkAtoms());
+}
+
+RunningEnergy System::computeTotalEnergies() noexcept
+{
+  RunningEnergy runningEnergy{};
 
   if (fixedFrameworkStoredEik.empty())
   {
@@ -1613,63 +1411,22 @@
   std::span<const Atom> frameworkAtomPositions = spanOfFrameworkAtoms();
   std::span<const Atom> moleculeAtomPositions = spanOfMoleculeAtoms();
 
-  Interactions::computeFrameworkMoleculeEnergy(forceField, simulationBox, frameworkAtomPositions, moleculeAtomPositions,
-                                               runningEnergies);
-  Interactions::computeInterMolecularEnergy(forceField, simulationBox, moleculeAtomPositions, runningEnergies);
-
-  Interactions::computeFrameworkMoleculeTailEnergy(forceField, simulationBox, frameworkAtomPositions,
-                                                   moleculeAtomPositions, runningEnergies);
-  Interactions::computeInterMolecularTailEnergy(forceField, simulationBox, moleculeAtomPositions, runningEnergies);
-
-  Interactions::computeEwaldFourierEnergy(eik_x, eik_y, eik_z, eik_xy, fixedFrameworkStoredEik, storedEik, forceField,
-                                          simulationBox, components, numberOfMoleculesPerComponent,
-                                          moleculeAtomPositions, runningEnergies);
-=======
-  Interactions::precomputeEwaldFourierRigid(eik_x, eik_y, eik_z, eik_xy,
-                                            fixedFrameworkStoredEik, forceField, simulationBox,
-                                            spanOfRigidFrameworkAtoms());
->>>>>>> 3b45b825
-}
-
-RunningEnergy System::computeTotalEnergies() noexcept
-{
-  RunningEnergy runningEnergy{};
-
-  if (fixedFrameworkStoredEik.empty())
-  {
-    precomputeTotalRigidEnergy();
-  }
-
-  std::span<const Atom> frameworkAtomPositions = spanOfFrameworkAtoms();
-  std::span<const Atom> moleculeAtomPositions = spanOfMoleculeAtoms();
-
-<<<<<<< HEAD
-  Interactions::computeFrameworkMoleculeEnergy(forceField, simulationBox, frameworkAtomPositions, moleculeAtomPositions,
-                                               runningEnergy);
-  Interactions::computeInterMolecularEnergy(forceField, simulationBox, moleculeAtomPositions, runningEnergy);
-
-  Interactions::computeFrameworkMoleculeTailEnergy(forceField, simulationBox, frameworkAtomPositions,
-                                                   moleculeAtomPositions, runningEnergy);
-  Interactions::computeInterMolecularTailEnergy(forceField, simulationBox, moleculeAtomPositions, runningEnergy);
-
-  Interactions::computeEwaldFourierEnergy(eik_x, eik_y, eik_z, eik_xy, fixedFrameworkStoredEik, storedEik, forceField,
-                                          simulationBox, components, numberOfMoleculesPerComponent,
-                                          moleculeAtomPositions, runningEnergy);
-=======
-  RunningEnergy frameworkMoleculeEnergy = Interactions::computeFrameworkMoleculeEnergy(forceField, simulationBox, frameworkAtomPositions, moleculeAtomPositions);
-  RunningEnergy intermolecularEnergy = Interactions::computeInterMolecularEnergy(forceField, simulationBox, moleculeAtomPositions);
-
-  RunningEnergy frameworkMoleculeTailEnergy = Interactions::computeFrameworkMoleculeTailEnergy(forceField, simulationBox, frameworkAtomPositions, moleculeAtomPositions);
-  RunningEnergy intermolecularTailEnergy = Interactions::computeInterMolecularTailEnergy(forceField, simulationBox, moleculeAtomPositions);
-
-  RunningEnergy ewaldEnergy = Interactions::computeEwaldFourierEnergy(eik_x, eik_y, eik_z, eik_xy, 
-                                                                      fixedFrameworkStoredEik, storedEik,
-                                                                      forceField, simulationBox,
-                                                                      components, numberOfMoleculesPerComponent,
-                                                                      moleculeAtomPositions);
->>>>>>> 3b45b825
-
-  return frameworkMoleculeEnergy + intermolecularEnergy + frameworkMoleculeTailEnergy + intermolecularTailEnergy + ewaldEnergy;
+  RunningEnergy frameworkMoleculeEnergy = Interactions::computeFrameworkMoleculeEnergy(
+      forceField, simulationBox, frameworkAtomPositions, moleculeAtomPositions);
+  RunningEnergy intermolecularEnergy =
+      Interactions::computeInterMolecularEnergy(forceField, simulationBox, moleculeAtomPositions);
+
+  RunningEnergy frameworkMoleculeTailEnergy = Interactions::computeFrameworkMoleculeTailEnergy(
+      forceField, simulationBox, frameworkAtomPositions, moleculeAtomPositions);
+  RunningEnergy intermolecularTailEnergy =
+      Interactions::computeInterMolecularTailEnergy(forceField, simulationBox, moleculeAtomPositions);
+
+  RunningEnergy ewaldEnergy = Interactions::computeEwaldFourierEnergy(
+      eik_x, eik_y, eik_z, eik_xy, fixedFrameworkStoredEik, storedEik, forceField, simulationBox, components,
+      numberOfMoleculesPerComponent, moleculeAtomPositions);
+
+  return frameworkMoleculeEnergy + intermolecularEnergy + frameworkMoleculeTailEnergy + intermolecularTailEnergy +
+         ewaldEnergy;
 }
 
 RunningEnergy System::computeTotalGradients() noexcept
@@ -1689,20 +1446,13 @@
     atom.gradient = double3(0.0, 0.0, 0.0);
   }
 
-<<<<<<< HEAD
-  std::pair<ForceFactor, ForceFactor> frameworkMolecule = Interactions::computeFrameworkMoleculeGradient(
+  RunningEnergy frameworkMoleculeEnergy = Interactions::computeFrameworkMoleculeGradient(
       forceField, simulationBox, frameworkAtomPositions, moleculeAtomPositions);
-  std::pair<ForceFactor, ForceFactor> interMolecular =
+  RunningEnergy intermolecularEnergy =
       Interactions::computeInterMolecularGradient(forceField, simulationBox, moleculeAtomPositions);
-  ForceFactor ewald = Interactions::computeEwaldFourierGradient(eik_x, eik_y, eik_z, eik_xy, fixedFrameworkStoredEik,
-                                                                forceField, simulationBox, components,
-                                                                numberOfMoleculesPerComponent, moleculeAtomPositions);
-=======
-  RunningEnergy frameworkMoleculeEnergy = Interactions::computeFrameworkMoleculeGradient(forceField, simulationBox, frameworkAtomPositions, moleculeAtomPositions);
-  RunningEnergy intermolecularEnergy = Interactions::computeInterMolecularGradient(forceField, simulationBox, moleculeAtomPositions);
-  RunningEnergy ewaldEnergy = Interactions::computeEwaldFourierGradient(eik_x, eik_y, eik_z, eik_xy, fixedFrameworkStoredEik,
-                                                                forceField, simulationBox, components, numberOfMoleculesPerComponent, moleculeAtomPositions);
->>>>>>> 3b45b825
+  RunningEnergy ewaldEnergy = Interactions::computeEwaldFourierGradient(
+      eik_x, eik_y, eik_z, eik_xy, fixedFrameworkStoredEik, forceField, simulationBox, components,
+      numberOfMoleculesPerComponent, moleculeAtomPositions);
 
   return frameworkMoleculeEnergy + intermolecularEnergy + ewaldEnergy;
 }
@@ -1842,27 +1592,16 @@
     double3 inverseInertiaVector = components[l].inverseInertiaVector;
     for (size_t m = 0; m != numberOfMoleculesPerComponent[l]; ++m)
     {
-<<<<<<< HEAD
-      simd_quatd p = moleculePositions[moleculeIndex].orientation;
-      simd_quatd q = moleculePositions[moleculeIndex].orientationMomentum;
-      energy += (-p.r * q.ix + p.ix * q.r + p.iy * q.iz - p.iz * q.iy) *
-                (-p.r * q.ix + p.ix * q.r + p.iy * q.iz - p.iz * q.iy) * inverseInertiaVector.x / 8.0;
-      energy += (-p.r * q.iy - p.ix * q.iz + p.iy * q.r + p.iz * q.ix) *
-                (-p.r * q.iy - p.ix * q.iz + p.iy * q.r + p.iz * q.ix) * inverseInertiaVector.y / 8.0;
-      energy += (-p.r * q.iz + p.ix * q.iy - p.iy * q.ix + p.iz * q.r) *
-                (-p.r * q.iz + p.ix * q.iy - p.iy * q.ix + p.iz * q.r) * inverseInertiaVector.z / 8.0;
-=======
       simd_quatd p = moleculePositions[moleculeIndex].orientationMomentum;
       simd_quatd q = moleculePositions[moleculeIndex].orientation;
 
-      ang_vel.x = 0.5 * (-p.r * q.ix  + p.ix * q.r  + p.iy * q.iz - p.iz * q.iy) * inverseInertiaVector.x;
-      ang_vel.y = 0.5 * (-p.r * q.iy  - p.ix * q.iz + p.iy * q.r  + p.iz * q.ix) * inverseInertiaVector.y;
-      ang_vel.z = 0.5 * (-p.r * q.iz  + p.ix * q.iy - p.iy * q.ix + p.iz * q.r ) * inverseInertiaVector.z;
+      ang_vel.x = 0.5 * (-p.r * q.ix + p.ix * q.r + p.iy * q.iz - p.iz * q.iy) * inverseInertiaVector.x;
+      ang_vel.y = 0.5 * (-p.r * q.iy - p.ix * q.iz + p.iy * q.r + p.iz * q.ix) * inverseInertiaVector.y;
+      ang_vel.z = 0.5 * (-p.r * q.iz + p.ix * q.iy - p.iy * q.ix + p.iz * q.r) * inverseInertiaVector.z;
 
       energy += 0.5 * inertiaVector.x * (ang_vel.x * ang_vel.x);
       energy += 0.5 * inertiaVector.y * (ang_vel.y * ang_vel.y);
       energy += 0.5 * inertiaVector.z * (ang_vel.z * ang_vel.z);
->>>>>>> 3b45b825
 
       ++moleculeIndex;
     }
@@ -1901,12 +1640,6 @@
 
   runningEnergies.translationalKineticEnergy = computeTranslationalKineticEnergy();
   runningEnergies.rotationalKineticEnergy = computeRotationalKineticEnergy();
-<<<<<<< HEAD
-
-  // std::cout << "T: " << (2.0*(runningEnergies.translationalKineticEnergy +
-  // runningEnergies.rotationalKineticEnergy)/(Units::KB*20*5)) << std::endl;
-=======
->>>>>>> 3b45b825
 }
 
 void System::updatePositions()
@@ -1940,10 +1673,14 @@
           scaling * moleculePositions[moleculeIndex].velocity -
           0.5 * timeStep * moleculePositions[moleculeIndex].gradient * inverseMolecularMass;
 
-      moleculePositions[moleculeIndex].orientationMomentum.r  -= 0.5 * timeStep * moleculePositions[moleculeIndex].orientationGradient.r;
-      moleculePositions[moleculeIndex].orientationMomentum.ix -= 0.5 * timeStep * moleculePositions[moleculeIndex].orientationGradient.ix;
-      moleculePositions[moleculeIndex].orientationMomentum.iy -= 0.5 * timeStep * moleculePositions[moleculeIndex].orientationGradient.iy;
-      moleculePositions[moleculeIndex].orientationMomentum.iz -= 0.5 * timeStep * moleculePositions[moleculeIndex].orientationGradient.iz;
+      moleculePositions[moleculeIndex].orientationMomentum.r -=
+          0.5 * timeStep * moleculePositions[moleculeIndex].orientationGradient.r;
+      moleculePositions[moleculeIndex].orientationMomentum.ix -=
+          0.5 * timeStep * moleculePositions[moleculeIndex].orientationGradient.ix;
+      moleculePositions[moleculeIndex].orientationMomentum.iy -=
+          0.5 * timeStep * moleculePositions[moleculeIndex].orientationGradient.iy;
+      moleculePositions[moleculeIndex].orientationMomentum.iz -=
+          0.5 * timeStep * moleculePositions[moleculeIndex].orientationGradient.iz;
 
       ++moleculeIndex;
     }
@@ -1984,29 +1721,31 @@
 
   size_t index{};
   size_t moleculeIndex{};
-  for(size_t l = 0; l != components.size(); ++l)
+  for (size_t l = 0; l != components.size(); ++l)
   {
     size_t size = components[l].atoms.size();
-    for(size_t m = 0; m != numberOfMoleculesPerComponent[l]; ++m)
+    for (size_t m = 0; m != numberOfMoleculesPerComponent[l]; ++m)
     {
       std::span<Atom> span = std::span(&moleculeAtomPositions[index], size);
 
-      if(components[l].rigid)
+      if (components[l].rigid)
       {
         simd_quatd q = moleculePositions[moleculeIndex].orientation;
         double3x3 M = double3x3::buildRotationMatrixInverse(q);
 
         double3 com = moleculePositions[moleculeIndex].centerOfMassPosition;
-        for(size_t i = 0; i != span.size(); i++)
+        for (size_t i = 0; i != span.size(); i++)
         {
           double3 expandedPosition = com + M * components[l].atoms[i].position;
-          if((std::abs(span[i].position.x-expandedPosition.x) > 1e-5) ||
-             (std::abs(span[i].position.y-expandedPosition.y) > 1e-5) ||
-             (std::abs(span[i].position.z-expandedPosition.z) > 1e-5))
+          if ((std::abs(span[i].position.x - expandedPosition.x) > 1e-5) ||
+              (std::abs(span[i].position.y - expandedPosition.y) > 1e-5) ||
+              (std::abs(span[i].position.z - expandedPosition.z) > 1e-5))
           {
-            throw std::runtime_error(std::format("Difference detected between atom position ({} {} {}) and position generated from quaternion ({} {} {})\n",
-                  span[i].position.x, span[i].position.y, span[i].position.z,
-                  expandedPosition.x, expandedPosition.y, expandedPosition.z));
+            throw std::runtime_error(
+                std::format("Difference detected between atom position ({} {} {}) and position generated from "
+                            "quaternion ({} {} {})\n",
+                            span[i].position.x, span[i].position.y, span[i].position.z, expandedPosition.x,
+                            expandedPosition.y, expandedPosition.z));
           }
         }
       }
@@ -2019,11 +1758,7 @@
 
 void System::noSquishFreeRotorOrderTwo()
 {
-<<<<<<< HEAD
   for (size_t i = 0; i != 5; ++i)
-=======
-  for(size_t i = 0; i != 5; ++i)
->>>>>>> 3b45b825
   {
     noSquishRotate(3, 0.5 * timeStep / 5.0);
     noSquishRotate(2, 0.5 * timeStep / 5.0);
@@ -2045,15 +1780,9 @@
 
     for (size_t m = 0; m != numberOfMoleculesPerComponent[l]; ++m)
     {
-<<<<<<< HEAD
-      simd_quatd p = moleculePositions[moleculeIndex].orientation;
-      simd_quatd q = moleculePositions[moleculeIndex].orientationMomentum;
-      switch (k)
-=======
       simd_quatd p = moleculePositions[moleculeIndex].orientationMomentum;
       simd_quatd q = moleculePositions[moleculeIndex].orientation;
-      switch(k)
->>>>>>> 3b45b825
+      switch (k)
       {
         case 1:
           zeta = dt * (-p.r * q.ix + p.ix * q.r + p.iy * q.iz - p.iz * q.iy) * inverseInertiaVector.x / 4.0;
@@ -2192,8 +1921,7 @@
         double3 dr = components[l].atoms[i].position;
         torque += double3::cross(F, dr);
       }
-<<<<<<< HEAD
-      moleculePositions[moleculeIndex].gradient = com_gradient;
+
       moleculePositions[moleculeIndex].orientationGradient.ix =
           -2.0 * (orientation.r * torque.x - orientation.iz * torque.y + orientation.iy * torque.z);
       moleculePositions[moleculeIndex].orientationGradient.iy =
@@ -2202,43 +1930,12 @@
           -2.0 * (-orientation.iy * torque.x + orientation.ix * torque.y + orientation.r * torque.z);
       moleculePositions[moleculeIndex].orientationGradient.r =
           -2.0 * (-orientation.ix * torque.x - orientation.iy * torque.y - orientation.iz * torque.z);
-=======
-
-      moleculePositions[moleculeIndex].orientationGradient.ix = -2.0 * ( orientation.r  * torque.x - orientation.iz * torque.y + orientation.iy * torque.z);
-      moleculePositions[moleculeIndex].orientationGradient.iy = -2.0 * ( orientation.iz * torque.x + orientation.r  * torque.y - orientation.ix * torque.z);
-      moleculePositions[moleculeIndex].orientationGradient.iz = -2.0 * (-orientation.iy * torque.x + orientation.ix * torque.y + orientation.r  * torque.z);
-      moleculePositions[moleculeIndex].orientationGradient.r  = -2.0 * (-orientation.ix * torque.x - orientation.iy * torque.y - orientation.iz * torque.z);
->>>>>>> 3b45b825
 
       ++moleculeIndex;
       index += size;
     }
   }
 }
-
-<<<<<<< HEAD
-std::vector<Atom> System::equilibratedMoleculeRandomInBox(RandomNumber& random, size_t selectedComponent,
-                                                          double scaling, size_t moleculeId) const
-{
-  size_t startingBead = components[selectedComponent].startingBead;
-  double3 center = components[selectedComponent].atoms[startingBead].position;
-  std::vector<Atom> copied_atoms(components[selectedComponent].atoms.begin(),
-                                 components[selectedComponent].atoms.end());
-
-  double3x3 randomRotationMatrix = random.randomRotationMatrix();
-  double3 position = simulationBox.randomPosition(random);
-
-  for (size_t i = 0; i != copied_atoms.size(); ++i)
-  {
-    copied_atoms[i].setScaling(scaling);
-    copied_atoms[i].position =
-        position + randomRotationMatrix * (components[selectedComponent].atoms[i].position - center);
-    copied_atoms[i].moleculeId = static_cast<uint32_t>(moleculeId);
-  }
-  return copied_atoms;
-}
-=======
->>>>>>> 3b45b825
 
 inline std::string formatMoveStatistics(const std::string name, const MoveStatistics<double>& move)
 {
@@ -2393,8 +2090,8 @@
   archive << s.averagePressure;
   archive << s.averageSimulationBox;
   archive << s.propertyConventionalRadialDistributionFunction;
-  //archive << s.propertyRadialDistributionFunction;
-  //archive << s.propertyDensityGrid;
+  // archive << s.propertyRadialDistributionFunction;
+  // archive << s.propertyDensityGrid;
 
   return archive;
 }
@@ -2489,8 +2186,8 @@
   archive >> s.averagePressure;
   archive >> s.averageSimulationBox;
   archive >> s.propertyConventionalRadialDistributionFunction;
-  //archive >> s.propertyRadialDistributionFunction;
-  //archive >> s.propertyDensityGrid;
+  // archive >> s.propertyRadialDistributionFunction;
+  // archive >> s.propertyDensityGrid;
 
   return archive;
 }
