--- conflicted
+++ resolved
@@ -1,25 +1,25 @@
 module;
 
 #ifdef USE_LEGACY_HEADERS
-#include <string>
-#include <map>
+#include <algorithm>
+#include <array>
+#include <fstream>
 #include <functional>
 #include <iostream>
+#include <map>
+#include <ostream>
+#include <ranges>
 #include <sstream>
-#include <ostream>
-#include <fstream>
+#include <string>
 #include <vector>
-#include <array>
-#include <ranges>
-#include <algorithm>
 #if defined(__has_include) && __has_include(<format>)
 #include <format>
 #endif
+#include <complex>
 #include <exception>
 #include <source_location>
-#include <complex>
 #if defined(__has_include) && __has_include(<print>)
-  #include <print>
+#include <print>
 #endif
 #endif
 
@@ -42,12 +42,12 @@
 import <source_location>;
 import <complex>;
 #if defined(__has_include) && __has_include(<print>)
-  import <print>;
+import <print>;
 #endif
 #endif
 
 #if !(defined(__has_include) && __has_include(<print>))
-  import print;
+import print;
 #endif
 
 import units;
@@ -136,7 +136,6 @@
   return stream.str();
 }
 
-<<<<<<< HEAD
 void RunningEnergy::logMC(HDF5Writer &hdf5, std::string &label) const
 {
   double conv = Units::EnergyToKelvin;
@@ -160,35 +159,33 @@
 }
 
 std::string RunningEnergy::printMD(const std::string &label, double referenceEnergy)
-=======
-std::string RunningEnergy::printMD(const std::string &label, double referenceEnergy) const
->>>>>>> 0bdb5a44
 {
   std::ostringstream stream;
 
   double conv = Units::EnergyToKelvin;
   std::print(stream, "Energy status {}\n", label);
   std::print(stream, "===============================================================================\n\n");
-  std::print(stream, "Conserved energy:            {: .6e} [K]\n",   conv * conservedEnergy());
-  std::print(stream, "Drift:                       {: .6e} [K]\n\n", std::abs(conv * (conservedEnergy() - referenceEnergy) / referenceEnergy));
-  std::print(stream, "Total potential energy:      {: .6e} [K]\n",   conv * potentialEnergy());
-  std::print(stream, "    external field VDW:      {: .6e} [K]\n",   conv * externalFieldVDW);
-  std::print(stream, "    external field Real:     {: .6e} [K]\n",   conv * externalFieldCharge);
-  std::print(stream, "    framework-molecule VDW:  {: .6e} [K]\n",   conv * frameworkMoleculeVDW);
-  std::print(stream, "    framework-molecule Real: {: .6e} [K]\n",   conv * frameworkMoleculeCharge);
-  std::print(stream, "    molecule-molecule VDW:   {: .6e} [K]\n",   conv * moleculeMoleculeVDW);
-  std::print(stream, "    molecule-molecule Real:  {: .6e} [K]\n",   conv * moleculeMoleculeCharge);
-  std::print(stream, "    Van der Waals (Tail):    {: .6e} [K]\n",   conv * tail);
-  std::print(stream, "    Coulombic Ewald:         {: .6e} [K]\n",   conv * ewald);
-  std::print(stream, "    intra VDW:               {: .6e} [K]\n",   conv * intraVDW);
-  std::print(stream, "    intra Coulombic:         {: .6e} [K]\n",   conv * intraCoul);
-  std::print(stream, "    polarization:            {: .6e} [K]\n",   conv * polarization);
-  std::print(stream, "    dU/dlambda VDW:          {: .6e} [K]\n",   conv * dudlambdaVDW);
-  std::print(stream, "    dU/dlambda Real:         {: .6e} [K]\n",   conv * dudlambdaCharge);
+  std::print(stream, "Conserved energy:            {: .6e} [K]\n", conv * conservedEnergy());
+  std::print(stream, "Drift:                       {: .6e} [K]\n\n",
+             std::abs(conv * (conservedEnergy() - referenceEnergy) / referenceEnergy));
+  std::print(stream, "Total potential energy:      {: .6e} [K]\n", conv * potentialEnergy());
+  std::print(stream, "    external field VDW:      {: .6e} [K]\n", conv * externalFieldVDW);
+  std::print(stream, "    external field Real:     {: .6e} [K]\n", conv * externalFieldCharge);
+  std::print(stream, "    framework-molecule VDW:  {: .6e} [K]\n", conv * frameworkMoleculeVDW);
+  std::print(stream, "    framework-molecule Real: {: .6e} [K]\n", conv * frameworkMoleculeCharge);
+  std::print(stream, "    molecule-molecule VDW:   {: .6e} [K]\n", conv * moleculeMoleculeVDW);
+  std::print(stream, "    molecule-molecule Real:  {: .6e} [K]\n", conv * moleculeMoleculeCharge);
+  std::print(stream, "    Van der Waals (Tail):    {: .6e} [K]\n", conv * tail);
+  std::print(stream, "    Coulombic Ewald:         {: .6e} [K]\n", conv * ewald);
+  std::print(stream, "    intra VDW:               {: .6e} [K]\n", conv * intraVDW);
+  std::print(stream, "    intra Coulombic:         {: .6e} [K]\n", conv * intraCoul);
+  std::print(stream, "    polarization:            {: .6e} [K]\n", conv * polarization);
+  std::print(stream, "    dU/dlambda VDW:          {: .6e} [K]\n", conv * dudlambdaVDW);
+  std::print(stream, "    dU/dlambda Real:         {: .6e} [K]\n", conv * dudlambdaCharge);
   std::print(stream, "    dU/dlambda Ewald:        {: .6e} [K]\n\n", conv * dudlambdaEwald);
-  std::print(stream, "Total kinetic energy:        {: .6e} [K]\n",   conv * kineticEnergy());
-  std::print(stream, "    translation kinetic:     {: .6e} [K]\n",   conv * translationalKineticEnergy);
-  std::print(stream, "    rotational kinetic:      {: .6e} [K]\n",   conv * rotationalKineticEnergy);
+  std::print(stream, "Total kinetic energy:        {: .6e} [K]\n", conv * kineticEnergy());
+  std::print(stream, "    translation kinetic:     {: .6e} [K]\n", conv * translationalKineticEnergy);
+  std::print(stream, "    rotational kinetic:      {: .6e} [K]\n", conv * rotationalKineticEnergy);
   std::print(stream, "\n");
 
   return stream.str();
@@ -234,11 +231,11 @@
 {
   uint64_t versionNumber;
   archive >> versionNumber;
-  if(versionNumber > e.versionNumber)
+  if (versionNumber > e.versionNumber)
   {
-    const std::source_location& location = std::source_location::current();
-    throw std::runtime_error(std::format("Invalid version reading 'Component' at line {} in file {}\n",
-                                         location.line(), location.file_name()));
+    const std::source_location &location = std::source_location::current();
+    throw std::runtime_error(std::format("Invalid version reading 'Component' at line {} in file {}\n", location.line(),
+                                         location.file_name()));
   }
 
   archive >> e.externalFieldVDW;
