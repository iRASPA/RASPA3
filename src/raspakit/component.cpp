module;

#ifdef USE_LEGACY_HEADERS
#include <algorithm>
#include <array>
#include <chrono>
#include <cstddef>
#include <cstdlib>
#include <exception>
#include <filesystem>
#include <fstream>
#include <functional>
#include <iostream>
#include <iterator>
#include <map>
#include <optional>
#include <ostream>
#include <span>
#include <sstream>
#include <string>
#include <type_traits>
#include <utility>
#include <vector>
#if defined(_WIN32)
#include <cassert.h>
#endif
#include <complex>
#include <exception>
#include <source_location>
#if defined(__has_include) && __has_include(<print>)
#include <print>
#endif
#endif

#if !defined(_WIN32)
#include <assert.h>
#endif

module component;

#ifndef USE_LEGACY_HEADERS
import <iostream>;
import <ostream>;
import <sstream>;
import <algorithm>;
import <vector>;
import <array>;
import <map>;
import <string>;
import <span>;
import <optional>;
import <filesystem>;
import <fstream>;
import <cstdlib>;
import <exception>;
import <iterator>;
import <chrono>;
import <cstddef>;
import <type_traits>;
import <utility>;
import <functional>;
#if defined(_WIN32)
import <cassert>;
#endif
import <exception>;
import <source_location>;
import <complex>;
#if defined(__has_include) && __has_include(<print>)
import <print>;
#endif
#endif

#if !(defined(__has_include) && __has_include(<print>))
import print;
#endif

import int3;
import simd_quatd;
import double3;
import double3x3;
import randomnumbers;
import archive;
import json;
import skposcarparser;
import characterset;
import stringutils;
import skparser;
import skposcarparser;
import skstructure;
import skasymmetricatom;
import skatomcopy;
import skcell;
import skspacegroup;
import forcefield;
import atom;
import property_lambda_probability_histogram;
import property_widom;
import multi_site_isotherm;
import simulationbox;
import cif_reader;
import move_statistics;
import bond_potential;
import mc_moves_probabilities_particles;
import mc_moves_statistics_particles;
import mc_moves_cputime;
import mc_moves_count;
import hdf5;

// default constructor, needed for binary restart-file
Component::Component() {}

// create Component in 'inputreader.cpp'
Component::Component(Component::Type type, size_t currentComponent, const ForceField &forceField,
                     const std::string &componentName, std::optional<const std::string> fileName, size_t numberOfBlocks,
                     size_t numberOfLambdaBins, const MCMoveProbabilitiesParticles &particleProbalities) noexcept(false)
    : type(type),
      componentId(currentComponent),
      name(componentName),
      filenameData(fileName),
      lambdaGC(numberOfBlocks, numberOfLambdaBins),
      lambdaGibbs(numberOfBlocks, numberOfLambdaBins),
      mc_moves_probabilities(particleProbalities),
      averageRosenbluthWeights(numberOfBlocks)
{
  if (filenameData.has_value())
  {
    readComponent(forceField, filenameData.value());
  }
}

// create programmatically an 'adsorbate' component
Component::Component(size_t componentId, const ForceField &forceField, std::string componentName, double T_c,
                     double P_c, double w, std::vector<Atom> atomList, size_t numberOfBlocks, size_t numberOfLambdaBins,
                     const MCMoveProbabilitiesParticles &particleProbalities) noexcept(false)
    : type(Type::Adsorbate),
      componentId(componentId),
      name(componentName),
      criticalTemperature(T_c),
      criticalPressure(P_c),
      acentricFactor(w),
      lambdaGC(numberOfBlocks, numberOfLambdaBins),
      lambdaGibbs(numberOfBlocks, numberOfLambdaBins),
      mc_moves_probabilities(particleProbalities),
      averageRosenbluthWeights(numberOfBlocks)
{
  totalMass = 0.0;
  for (const Atom &atom : atomList)
  {
    size_t atomType = static_cast<size_t>(atom.type);
    double mass = forceField.pseudoAtoms[atomType].mass;
    totalMass += mass;
    definedAtoms.push_back({atom, mass});
  }

  computeRigidProperties();
}

// read the component from the molecule-file
void Component::readComponent(const ForceField &forceField, const std::string &fileName)
{
  const std::string defaultMoleculeFileName = fileName + ".json";

  std::string moleculeFileName = defaultMoleculeFileName;
  if (!std::filesystem::exists(std::filesystem::path{moleculeFileName}))
  {
    const char *env_p = std::getenv("RASPA_DIR");
    if (env_p)
    {
      moleculeFileName = env_p + std::string("/") + defaultMoleculeFileName;
    }
  }

  if (!std::filesystem::exists(moleculeFileName))
  {
    throw std::runtime_error(std::format("[Component reader]: File '{}' not found\n", moleculeFileName));
  }

  std::filesystem::path moleculePathfile = std::filesystem::path(moleculeFileName);
  std::ifstream moleculeStream{moleculePathfile};
  if (!moleculeStream)
  {
    throw std::runtime_error(
        std::format("[Component reader] File '{}' exists, but error opening file\n", moleculeFileName));
  }

  nlohmann::basic_json<nlohmann::raspa_map> parsed_data{};

  try
  {
    parsed_data = nlohmann::json::parse(moleculeStream);
  }
  catch (nlohmann::json::parse_error &ex)
  {
    throw std::runtime_error(std::format("[Component reader]: Parse error of file {} at byte {}\n{}\n",
                                         std::format("{}.json", fileName), ex.byte, ex.what()));
  }

  try
  {
    criticalTemperature = parsed_data.value("CriticalTemperature", 0.0);
  }
  catch (nlohmann::json::exception &ex)
  {
    throw std::runtime_error(
        std::format("[Component reader]: item 'CriticalTemperature' listed as {} must be floating point number\n{}\n",
                    parsed_data["CriticalTemperature"].dump(), ex.what()));
  }

  try
  {
    criticalPressure = parsed_data.value("CriticalPressure", 0.0);
  }
  catch (nlohmann::json::exception &ex)
  {
    throw std::runtime_error(
        std::format("[Component reader]: item 'CriticalPressure' listed as {} must be floating point number\n{}\n",
                    parsed_data["CriticalPressure"].dump(), ex.what()));
  }

  try
  {
    acentricFactor = parsed_data.value("AcentricFactor", 0.0);
  }
  catch (nlohmann::json::exception &ex)
  {
    throw std::runtime_error(
        std::format("[Component reader]: item 'AcentricFactor' listed as {} must be floating point number\n{}\n",
                    parsed_data["AcentricFactor"].dump(), ex.what()));
  }

  size_t jsonNumberOfPseudoAtoms = parsed_data["PseudoAtoms"].size();

  definedAtoms.clear();
  definedAtoms.reserve(jsonNumberOfPseudoAtoms);

  if (jsonNumberOfPseudoAtoms == 0)
  {
    throw std::runtime_error(std::format("[Component reader]: key 'PseudoAtoms' empty]\n"));
  }

  if (!parsed_data.contains("PseudoAtoms"))
  {
    throw std::runtime_error(
        std::format("[Component reader]: No pseudo-atoms found [keyword 'PseudoAtoms' missing]\n"));
  }

  for (auto &[_, item] : parsed_data["PseudoAtoms"].items())
  {
    if (!item.is_array())
    {
      throw std::runtime_error(std::format("[Component reader]: item {} must be an array\n", item.dump()));
    }

    if (item.size() != 2)
    {
      throw std::runtime_error(
          std::format("[Component reader]: item {} must be an array with two elements, "
                      "the pseudo-atom-name and an array with the x,y,z positions\n",
                      item.dump()));
    }

    if (!item[0].is_string())
    {
      throw std::runtime_error(
          std::format("[Component reader]: item {} must be an string (the name of the pseudo-atom)\n", item[0].dump()));
    }
    std::string pseudoAtomName = item[0].get<std::string>();

    // find atom-type based on read 'atomTypeString'
    std::optional<size_t> index = forceField.findPseudoAtom(pseudoAtomName);
    if (!index.has_value())
    {
      throw std::runtime_error(
          std::format("[Component reader]: unknown pseudo-atom '{}', please lookup type in in 'pseudo_atoms.json'\n",
                      pseudoAtomName));
    }
    size_t pseudoAtomType = index.value();

    if (!item[1].is_array())
    {
      throw std::runtime_error(
          std::format("[Component reader]: item {} must be an array (with the positions)\n", item[1].dump()));
    }

    if (item[1].size() != 3)
    {
      throw std::runtime_error(
          std::format("[Component reader]: item {} must be an array with three elements, "
                      "the x,y,z positions\n",
                      item[1].dump()));
    }

    std::vector<double> position{};
    try
    {
      position = item[1].is_array() ? item[1].get<std::vector<double>>() : std::vector<double>{};
    }
    catch (nlohmann::json::exception &ex)
    {
      throw std::runtime_error(
          std::format("[Component reader]: item {} must be array of three floating point numbers \n{}\n",
                      item[1].dump(), ex.what()));
    }

    double mass = forceField.pseudoAtoms[pseudoAtomType].mass;
    double charge = forceField.pseudoAtoms[pseudoAtomType].charge;
    double scaling = 1.0;

    definedAtoms.push_back({Atom(double3(position[0], position[1], position[2]), charge, scaling, 0,
                                 static_cast<uint16_t>(pseudoAtomType), static_cast<uint8_t>(componentId), 0),
                            mass});
  }

  totalMass = 0.0;
  for (auto [_, mass] : definedAtoms)
  {
    totalMass += mass;
  }

  computeRigidProperties();
}

void Component::computeRigidProperties()
{
  double3 com{};
  double total_mass{};
  for (auto &[atom, mass] : definedAtoms)
  {
    com += mass * atom.position;
    total_mass += mass;
  }
  com = com / total_mass;

  double3x3 inertiaTensor{};
  for (auto &[atom, mass] : definedAtoms)
  {
    double3 dr = atom.position - com;
    inertiaTensor.ax += mass * dr.x * dr.x;
    inertiaTensor.bx += mass * dr.y * dr.x;
    inertiaTensor.cx += mass * dr.z * dr.x;
    inertiaTensor.ay += mass * dr.x * dr.y;
    inertiaTensor.by += mass * dr.y * dr.y;
    inertiaTensor.cy += mass * dr.z * dr.y;
    inertiaTensor.az += mass * dr.x * dr.z;
    inertiaTensor.bz += mass * dr.y * dr.z;
    inertiaTensor.cz += mass * dr.z * dr.z;
  }

  // the local body frame is taken to be that in which the rotational inertia tensor is diagonal
  double3 eigenvalues{};
  double3x3 eigenvectors{};
  inertiaTensor.EigenSystemSymmetric(eigenvalues, eigenvectors);

  inertiaVector = double3{0.0, 0.0, 0.0};
  atoms.clear();
  for (auto [atom, mass] : definedAtoms)
  {
    double3 dr = atom.position - com;
    double3 pos = eigenvectors.transpose() * dr;
    if (std::abs(pos.x) < 1e-8) pos.x = 0.0;
    if (std::abs(pos.y) < 1e-8) pos.y = 0.0;
    if (std::abs(pos.z) < 1e-8) pos.z = 0.0;

    inertiaVector.x += mass * (pos.y * pos.y + pos.z * pos.z);
    inertiaVector.y += mass * (pos.x * pos.x + pos.z * pos.z);
    inertiaVector.z += mass * (pos.x * pos.x + pos.y * pos.y);

    // correct the position
    atom.position = pos;
    atoms.push_back(atom);
  }

  // set axis system: Ixx >= Iyy >= Izz
  double rot_xyz = std::max({inertiaVector.x, inertiaVector.y, inertiaVector.z});
  if (rot_xyz >= inertiaVector.x)
  {
    if (inertiaVector.y >= rot_xyz)
    {
      for (auto &atom : atoms)
      {
        double temp = atom.position.x;
        atom.position.x = atom.position.y;
        atom.position.y = -temp;
      }
      inertiaVector.y = inertiaVector.x;
      inertiaVector.x = rot_xyz;
    }
    else if (inertiaVector.z >= rot_xyz)
    {
      for (auto &atom : atoms)
      {
        double temp = atom.position.x;
        atom.position.x = atom.position.z;
        atom.position.z = -temp;
      }
      inertiaVector.z = inertiaVector.x;
      inertiaVector.x = rot_xyz;
    }
  }
  if (inertiaVector.z > inertiaVector.y)
  {
    for (auto &atom : atoms)
    {
      double temp = atom.position.y;
      atom.position.y = atom.position.z;
      atom.position.z = -temp;
    }
    double temp = inertiaVector.z;
    inertiaVector.z = inertiaVector.y;
    inertiaVector.y = temp;
  }

  double rotlim = std::max(1.0e-2, inertiaVector.x + inertiaVector.y + inertiaVector.z) * 1.0e-5;

  inverseInertiaVector.x = (inertiaVector.x < rotlim) ? 0.0 : 1.0 / inertiaVector.x;
  inverseInertiaVector.y = (inertiaVector.y < rotlim) ? 0.0 : 1.0 / inertiaVector.y;
  inverseInertiaVector.z = (inertiaVector.z < rotlim) ? 0.0 : 1.0 / inertiaVector.z;

  double rotall = inertiaVector.x + inertiaVector.y + inertiaVector.z > 1.0e-5
                      ? inertiaVector.x + inertiaVector.y + inertiaVector.z
                      : 1.0;

  size_t index = 0;
  if (inertiaVector.x / rotall < 1.0e-5) ++index;
  if (inertiaVector.y / rotall < 1.0e-5) ++index;
  if (inertiaVector.z / rotall < 1.0e-5) ++index;

  translationalDegreesOfFreedom = 3;
  rotationalDegreesOfFreedom = 3;
  if (inertiaVector.x / rotall < 1.0e-5) --rotationalDegreesOfFreedom;
  if (inertiaVector.y / rotall < 1.0e-5) --rotationalDegreesOfFreedom;
  if (inertiaVector.z / rotall < 1.0e-5) --rotationalDegreesOfFreedom;

  shapeType = Component::Shape{index};
}

std::vector<Atom> Component::rotatePositions(const simd_quatd &q) const
{
  double3x3 rotationMatrix = double3x3::buildRotationMatrixInverse(q);
  std::vector<Atom> rotatedAtoms{};
  for (size_t i = 0; i < atoms.size(); ++i)
  {
    Atom a = atoms[i];
    a.position = rotationMatrix * atoms[i].position;
    rotatedAtoms.push_back(a);
  }
  return rotatedAtoms;
}

double3 Component::computeCenterOfMass(std::vector<Atom> atom_list) const
{
  std::vector<std::pair<Atom, double>> a{definedAtoms};
  for (size_t i = 0; i != a.size(); ++i)
  {
    a[i].first.position = atom_list[i].position;
  }
  double3 com{};
  double total_mass{};
  for (const auto &[atom, mass] : a)
  {
    com += mass * atom.position;
    total_mass += mass;
  }
  return com / total_mass;
}

std::string Component::printStatus(const ForceField &forceField) const
{
  std::ostringstream stream;

  std::print(stream, "Component {} [{}]\n\n", componentId, name);

  std::print(stream, "    Critical temperature:  {} [K]\n", criticalTemperature);
  std::print(stream, "    Critical pressure:     {} [Pa]\n", criticalPressure);
  std::print(stream, "    Acentric factor:       {} [-]\n\n", acentricFactor);

  std::print(stream, "    Mol-fraction:                 {} [-]\n", molFraction);
  std::print(stream << std::boolalpha, "    Swapable:                     {}\n\n", swapable);
  std::print(stream, "    Mass:                         {} [-]\n", totalMass);
  if (fugacityCoefficient.has_value())
  {
    std::print(stream, "    Fugacity coefficient:         {} [-]\n", fugacityCoefficient.value());
  }
  std::print(stream, "    Bulk fluid density:           {} [-]\n", bulkFluidDensity);
  std::print(stream, "    Compressibility:              {} [-]\n", compressibility);
  std::print(stream, "    Excess molecules:             {} [-]\n\n", amountOfExcessMolecules);

  std::print(stream, "    Number Of Atoms:    {}\n", atoms.size());
  std::print(stream, "    CBMC starting bead: {}\n", startingBead);
  for (size_t i = 0; i != atoms.size(); ++i)
  {
    size_t atomType = static_cast<size_t>(atoms[i].type);
    std::string atomTypeString = forceField.pseudoAtoms[atomType].name;
    std::print(stream, "    {:3d}: {:6} position {:8.5f} {:8.5f} {:8.5f}, charge {:8.5f}\n", i, atomTypeString,
               atoms[i].position.x, atoms[i].position.y, atoms[i].position.z, atoms[i].charge);
  }
  std::print(stream, "    Diagonalized inertia-vector:      {:10.8f} {:10.8f} {:10.8f}\n", inertiaVector.x,
             inertiaVector.y, inertiaVector.z);
  std::print(stream, "    Translational degrees of freedom: {}\n", translationalDegreesOfFreedom);
  std::print(stream, "    Rotational degrees of freedom:    {}\n", rotationalDegreesOfFreedom);
  switch (shapeType)
  {
    case Shape::NonLinear:
      std::print(stream, "    Shape of the molecule is: 'Non-linear'\n");
      break;
    case Shape::Linear:
      std::print(stream, "    Shape of the molecule is: 'Linear'\n");
      break;
    case Shape::Point:
      std::print(stream, "    Shape of the molecule is: 'Point-particle'\n");
      break;
  }
  std::print(stream, "    Net-charge:      {:10.8f}\n", netCharge);
  std::print(stream, "\n");
  const MCMoveProbabilitiesParticles &mc = mc_moves_probabilities;
  std::print(stream, "    Translation-move probability:             {} [-]\n", mc.probabilityTranslationMove);
  std::print(stream, "    Random translation-move probability:      {} [-]\n", mc.probabilityRandomTranslationMove);
  std::print(stream, "    Rotation-move probability:                {} [-]\n", mc.probabilityRotationMove);
  std::print(stream, "    Random rotation-move probability:         {} [-]\n", mc.probabilityRandomRotationMove);
  std::print(stream, "    Volume-move probability:                  {} [-]\n", mc.probabilityVolumeMove);
  std::print(stream, "    Reinsertion (CBMC) probability:           {} [-]\n", mc.probabilityReinsertionMove_CBMC);
  std::print(stream, "    Identity-change (CBMC) probability:       {} [-]\n", mc.probabilityIdentityChangeMove_CBMC);
  std::print(stream, "    Swap-move (CBMC) probability:             {} [-]\n", mc.probabilitySwapMove_CBMC);
  std::print(stream, "    Swap-move (CFCMC) probability:            {} [-]\n", mc.probabilitySwapMove_CFCMC);
  std::print(stream, "    Swap-move (CFCMC/CBMC) probability:       {} [-]\n", mc.probabilitySwapMove_CFCMC_CBMC);
  std::print(stream, "    Gibbs Volume-move probability:            {} [-]\n", mc.probabilityGibbsVolumeMove);
  std::print(stream, "    Gibbs Swap-move (CBMC) probability:       {} [-]\n", mc.probabilityGibbsSwapMove_CBMC);
  std::print(stream, "    Gibbs Swap-move (CFCMC) probability:      {} [-]\n", mc.probabilityGibbsSwapMove_CFCMC);
  std::print(stream, "    Gibbs Swap-move (CFCMC/CBMC) probability: {} [-]\n", mc.probabilityGibbsSwapMove_CFCMC_CBMC);
  std::print(stream, "    Widom probability:                        {} [-]\n", mc.probabilityWidomMove);
  std::print(stream, "    Widom (CFCMC) probability:                {} [-]\n", mc.probabilityWidomMove_CFCMC);
  std::print(stream, "    Widom (CFCMC/CBMC) probability:           {} [-]\n", mc.probabilityWidomMove_CFCMC_CBMC);
  std::print(stream, "    Parallel Tempering Swap:                  {} [-]\n", mc.probabilityParallelTemperingSwap);
  std::print(stream, "\n");

  std::print(stream, "    number of bonds: {}\n", bonds.size());
  for (size_t i = 0; i < bonds.size(); ++i)
  {
    std::print(stream, "        {}", bonds[i].print());
  }
  std::print(stream, "\n");
  return stream.str();
}

void Component::logStatus(HDF5Handler &hdf5, const ForceField &forceField) const
{
  std::string group = std::format("{}_{}", componentId, name);
  hdf5.createGroup(group);
  hdf5.logMetaInfo(group, "Critical temperature [K]", criticalTemperature);
  hdf5.logMetaInfo(group, "Critical pressure [Pa]", criticalPressure);
  hdf5.logMetaInfo(group, "Acentric factor [-]", acentricFactor);
  hdf5.logMetaInfo(group, "Mol fraction [-]", molFraction);
  hdf5.logMetaInfo(group, "Swappable", std::format("{}", swapable));
  hdf5.logMetaInfo(group, "Mass", totalMass);
  if (fugacityCoefficient.has_value())
  {
    hdf5.logMetaInfo(group, "Fugacity coefficient [-]", fugacityCoefficient.value());
  }
  hdf5.logMetaInfo(group, "Bulk fluid density [-]", bulkFluidDensity);
  hdf5.logMetaInfo(group, "Compressibility [-]", compressibility);
  hdf5.logMetaInfo(group, "Excess molecules [-]", amountOfExcessMolecules);
  hdf5.logMetaInfo(group, "Number of Atoms", atoms.size());
  hdf5.logMetaInfo(group, "CBMC starting bead", startingBead);

  std::vector<double> position(3 * atoms.size());
  std::vector<double> charge(atoms.size());
  std::vector<std::string> typenames(atoms.size());
  for (size_t i = 0; i < atoms.size(); i++)
  {
    size_t atomType = static_cast<size_t>(atoms[i].type);
    typenames[i] = forceField.pseudoAtoms[atomType].name;
    position[3 * i] = atoms[i].position.x;
    position[3 * i + 1] = atoms[i].position.y;
    position[3 * i + 2] = atoms[i].position.z;
    charge[i] = atoms[i].charge;
  }

  hdf5.createDataset<double>(group, "positions", {atoms.size(), 3}, {{"dimensions", "(numberOfAtoms, 3)"}});
  hdf5.logVector(group, "positions", position);

  hdf5.createDataset<double>(group, "charges", {atoms.size()}, {{"dimensions", "(numberOfAtoms, )"}});
  hdf5.logVector(group, "charges", charge);

  hdf5.createStringDataset(group, "types", {atoms.size()}, 8);
  hdf5.logVector<std::string>(group, "types", typenames);

  hdf5.createDataset<double>(group, "Diagonalized inertia-vector", {3}, {{"dimensions", "(3, )"}});
  hdf5.logVector(group, "Diagonalized inertia-vector",
                 std::vector<double>{inertiaVector.x, inertiaVector.y, inertiaVector.z});
  hdf5.logMetaInfo(group, "Translational degrees of freedom", translationalDegreesOfFreedom);
  hdf5.logMetaInfo(group, "Rotational degrees of freedom", rotationalDegreesOfFreedom);
  switch (shapeType)
  {
    case Shape::NonLinear:

      hdf5.logMetaInfo(group, "Shape", "Non-linear");
      break;
    case Shape::Linear:
      hdf5.logMetaInfo(group, "Shape", "Linear");
      break;
    case Shape::Point:
      hdf5.logMetaInfo(group, "Shape", "Point");
      break;
  }

  const MCMoveProbabilitiesParticles &mc = mc_moves_probabilities;
  hdf5.logMetaInfo(group, "Translation-move probability [-]", mc.probabilityTranslationMove);
  hdf5.logMetaInfo(group, "Random translation-move probability [-]", mc.probabilityRandomTranslationMove);
  hdf5.logMetaInfo(group, "Rotation-move probability [-]", mc.probabilityRotationMove);
  hdf5.logMetaInfo(group, "Random rotation-move probability [-]", mc.probabilityRandomRotationMove);
  hdf5.logMetaInfo(group, "Volume-move probability [-]", mc.probabilityVolumeMove);
  hdf5.logMetaInfo(group, "Reinsertion (CBMC) probability [-]", mc.probabilityReinsertionMove_CBMC);
  hdf5.logMetaInfo(group, "Identity-change (CBMC) probability [-]", mc.probabilityIdentityChangeMove_CBMC);
  hdf5.logMetaInfo(group, "Swap-move (CBMC) probability [-]", mc.probabilitySwapMove_CBMC);
  hdf5.logMetaInfo(group, "Swap-move (CFCMC) probability [-]", mc.probabilitySwapMove_CFCMC);
  hdf5.logMetaInfo(group, "Swap-move (CFCMC/CBMC) probability [-]", mc.probabilitySwapMove_CFCMC_CBMC);
  hdf5.logMetaInfo(group, "Gibbs Volume-move probability [-]", mc.probabilityGibbsVolumeMove);
  hdf5.logMetaInfo(group, "Gibbs Swap-move (CBMC) probability [-]", mc.probabilityGibbsSwapMove_CBMC);
  hdf5.logMetaInfo(group, "Gibbs Swap-move (CFCMC) probability [-]", mc.probabilityGibbsSwapMove_CFCMC);
  hdf5.logMetaInfo(group, "Gibbs Swap-move (CFCMC/CBMC) probability [-]", mc.probabilityGibbsSwapMove_CFCMC_CBMC);
  hdf5.logMetaInfo(group, "Widom probability [-]", mc.probabilityWidomMove);
  hdf5.logMetaInfo(group, "Widom (CFCMC) probability [-]", mc.probabilityWidomMove_CFCMC);
  hdf5.logMetaInfo(group, "Widom (CFCMC/CBMC) probability [-]", mc.probabilityWidomMove_CFCMC_CBMC);
  hdf5.logMetaInfo(group, "Parallel Tempering Swap [-]", mc.probabilityParallelTemperingSwap);

  hdf5.logMetaInfo(group, "Number of Bonds", bonds.size());
  std::vector<std::string> bondTypes(bonds.size());
  for (size_t i = 0; i < bonds.size(); ++i)
  {
    bondTypes[i] = bonds[i].print();
  }
  hdf5.createStringDataset(group, "bondtypes", {bonds.size()}, 128);
  hdf5.logVector<std::string>(group, "bondtypes", bondTypes);
}

std::vector<Atom> Component::rotateRandomlyAroundCenterOfMass([[maybe_unused]] const simd_quatd &q)
{
  double3 com{};

  double total_mass{};
  for (auto &[atom, mass] : definedAtoms)
  {
    com += mass * atom.position;
    totalMass += mass;
  }
  com = com / total_mass;

  // TODO
  return {};
}

std::vector<double3> Component::randomlyRotatedPositionsAroundStartingBead(RandomNumber &random) const
{
  double3x3 randomRotationMatrix = random.randomRotationMatrix();
  std::vector<double3> randomPositions{};
  std::transform(std::begin(atoms), std::end(atoms), std::back_inserter(randomPositions), [&](const Atom &atom)
                 { return randomRotationMatrix * (atom.position - atoms[startingBead].position); });
  return randomPositions;
}

std::vector<Atom> Component::recenteredCopy(double scaling, size_t moleculeId) const
{
  std::vector<Atom> new_atoms(atoms.size());

  for (size_t i = 0; i != atoms.size(); ++i)
  {
    new_atoms[i] = Atom(atoms[i].position - atoms[startingBead].position, atoms[i].charge, scaling,
                        static_cast<uint32_t>(moleculeId), static_cast<uint16_t>(atoms[i].type),
                        static_cast<uint8_t>(componentId), static_cast<uint8_t>(atoms[i].groupId));
  }

  return new_atoms;
}

std::vector<Atom> Component::copyAtoms(std::span<Atom> molecule, double scaling, size_t moleculeId) const
{
  std::vector<Atom> copied_atoms(molecule.begin(), molecule.end());
  for (size_t i = 0; i != atoms.size(); ++i)
  {
    copied_atoms[i].setScaling(scaling);
    copied_atoms[i].position = molecule[i].position - molecule[startingBead].position;
    copied_atoms[i].moleculeId = static_cast<uint32_t>(moleculeId);
  }
  return copied_atoms;
}

std::vector<Atom> Component::copyAtomsRandomlyRotatedAt(RandomNumber &random, double3 position,
                                                        std::span<Atom> molecule, double scaling,
                                                        size_t moleculeId) const
{
  double3x3 randomRotationMatrix = random.randomRotationMatrix();
  std::vector<Atom> copied_atoms(molecule.begin(), molecule.end());
  for (size_t i = 0; i != atoms.size(); ++i)
  {
    copied_atoms[i].setScaling(scaling);
    copied_atoms[i].position =
        position + randomRotationMatrix * (molecule[i].position - molecule[startingBead].position);
    copied_atoms[i].moleculeId = static_cast<uint32_t>(moleculeId);
  }
  return copied_atoms;
}

std::vector<Atom> Component::copiedAtoms(std::span<Atom> molecule) const
{
  std::vector<Atom> copied_atoms(molecule.begin(), molecule.end());
  for (size_t i = 0; i != atoms.size(); ++i)
  {
    copied_atoms[i].position = molecule[i].position - molecule[startingBead].position;
  }
  return copied_atoms;
}

<<<<<<< HEAD
=======
std::pair<Molecule, std::vector<Atom>> Component::equilibratedMoleculeRandomInBox(RandomNumber &random, const SimulationBox &simulationBox) const
{
  simd_quatd q = random.randomSimdQuatd();
  double3x3 M = double3x3::buildRotationMatrixInverse(q);
  double3 com = simulationBox.randomPosition(random);
 
  std::vector<Atom> trial_atoms(atoms);
  for(size_t i = 0; i != atoms.size(); i++)
  {
     trial_atoms[i].position = com + M * atoms[i].position;
  }
  /*
  size_t startingBead = components[selectedComponent].startingBead;
  double3 center = components[selectedComponent].atoms[startingBead].position;
  std::vector<Atom> copied_atoms(components[selectedComponent].atoms.begin(), components[selectedComponent].atoms.end());

  double3x3 randomRotationMatrix = random.randomRotationMatrix();
  double3 position = simulationBox.randomPosition(random);

  for (size_t i = 0; i != copied_atoms.size(); ++i)
  {
    copied_atoms[i].setScaling(scaling);
    copied_atoms[i].position = position + randomRotationMatrix * (components[selectedComponent].atoms[i].position - center);
    copied_atoms[i].moleculeId = static_cast<uint32_t>(moleculeId);
  }
  */
  return {{com, q}, trial_atoms};
}

std::pair<Molecule, std::vector<Atom>> Component::translate(const Molecule &molecule, std::span<Atom> molecule_atoms, double3 displacement) const
{
  std::vector<Atom> trialAtoms(molecule_atoms.begin(), molecule_atoms.end());
  Molecule trialMolecule = molecule;

  if(rigid)
  {
    simd_quatd q = trialMolecule.orientation;
    double3x3 M = double3x3::buildRotationMatrixInverse(q);

    trialMolecule.centerOfMassPosition += displacement;
    double3 com = trialMolecule.centerOfMassPosition;
    for(size_t i = 0; i != trialAtoms.size(); ++i)
    {
      trialAtoms[i].position = com + M * atoms[i].position;
    }
  }
  else
  {
    std::transform(molecule_atoms.begin(), molecule_atoms.end(), trialAtoms.begin(),
                   [&](Atom a) { a.position += displacement; return a; });
  }

  return {trialMolecule, trialAtoms};
}

std::pair<Molecule, std::vector<Atom>> Component::rotate(const Molecule &molecule, std::span<Atom> molecule_atoms, simd_quatd rotation) const
{
  std::vector<Atom> trialAtoms(molecule_atoms.begin(), molecule_atoms.end());
  Molecule trialMolecule = molecule;

  if(rigid)
  {
    simd_quatd q = rotation * trialMolecule.orientation;
    double3x3 M = double3x3::buildRotationMatrixInverse(q);

    trialMolecule.orientation = q;
    double3 com = trialMolecule.centerOfMassPosition;
    for(size_t i = 0; i != trialAtoms.size(); ++i)
    {
      trialAtoms[i].position = com + M * atoms[i].position;
    }
  }
  else
  {
    double3x3 rotationMatrix = double3x3(rotation);
    std::transform(molecule_atoms.begin(), molecule_atoms.end(), trialAtoms.begin(),
          [&](Atom a) { a.position = rotationMatrix * (a.position - molecule_atoms[startingBead].position)
                        + molecule_atoms[startingBead].position; return a; });
  }

  return {trialMolecule, trialAtoms};
}


>>>>>>> 3b45b825
std::string Component::printBreakthroughStatus() const
{
  std::ostringstream stream;

  std::print(stream, "Component {} [{}]\n", componentId, name);
  if (isCarrierGas)
  {
    std::print(stream, "    carrier-gas\n");

    std::print(stream, "{}", isotherm.print());
  }
  std::print(stream, "    mol-fraction in the gas:   {} [-]\n", molFraction);
  if (!isCarrierGas)
  {
    std::print(stream, "    mass-transfer coefficient: {} [1/s]\n", massTransferCoefficient);
    std::print(stream, "    diffusion coefficient:     {} [m^2/s]\n", axialDispersionCoefficient);

    std::print(stream, "{}", isotherm.print());
  }

  return stream.str();
}

Archive<std::ofstream> &operator<<(Archive<std::ofstream> &archive, const Component &c)
{
  archive << c.versionNumber;

  archive << c.type;
  archive << c.growType;

  archive << c.componentId;
  archive << c.name;
  archive << c.filenameData;
  archive << c.filename;

  archive << c.rigid;

  archive << c.criticalTemperature;
  archive << c.criticalPressure;
  archive << c.acentricFactor;
  archive << c.molFraction;
  archive << c.swapable;
  archive << c.partialPressure;

  archive << c.totalMass;
  archive << c.fugacityCoefficient;
  archive << c.amountOfExcessMolecules;
  archive << c.bulkFluidDensity;
  archive << c.compressibility;

  archive << c.idealGasRosenbluthWeight;
  archive << c.idealGasEnergy;

  archive << c.netCharge;
  archive << c.startingBead;
  archive << c.definedAtoms;
  archive << c.atoms;

  archive << c.initialNumberOfMolecules;

  archive << c.lambdaGC;
  archive << c.lambdaGibbs;
  archive << c.hasFractionalMolecule;

  archive << c.chiralCenters;
  archive << c.bonds;
  archive << c.connectivityTable;
  // std::vector<std::pair<size_t, size_t>> bondDipoles{};
  // std::vector<std::tuple<size_t, size_t, size_t>> bends{};
  // std::vector<std::pair<size_t, size_t>>  UreyBradley{};
  // std::vector<std::tuple<size_t, size_t, size_t, size_t>> inversionBends{};
  // std::vector<std::tuple<size_t, size_t, size_t, size_t>> Torsion{};
  // std::vector<std::tuple<size_t, size_t, size_t, size_t>> ImproperTorsions{};
  // std::vector<std::tuple<size_t, size_t, size_t>> bondBonds{};
  // std::vector<std::tuple<size_t, size_t, size_t>> stretchBends{};
  // std::vector<std::tuple<size_t, size_t, size_t, size_t>> bendBends{};
  // std::vector<std::tuple<size_t, size_t, size_t, size_t>> stretchTorsions{};
  // std::vector<std::tuple<size_t, size_t, size_t, size_t>> bendTorsions{};
  // std::vector<std::pair<size_t, size_t>> intraVDW{};
  // std::vector<std::pair<size_t, size_t>> intraCoulomb{};
  // std::vector<std::pair<size_t, size_t>> excludedIntraCoulomb{};
  // std::vector<std::pair<size_t, std::vector<size_t>>> configMoves{};

  archive << c.mc_moves_probabilities;
  archive << c.mc_moves_statistics;
  archive << c.mc_moves_cputime;
  archive << c.mc_moves_count;

  archive << c.averageRosenbluthWeights;

  // MultiSiteIsotherm isotherm{};      // isotherm information
  archive << c.massTransferCoefficient;
  archive << c.axialDispersionCoefficient;
  archive << c.isCarrierGas;

  archive << c.columnPressure;
  archive << c.columnLoading;
  archive << c.columnError;

  archive << c.lnPartitionFunction;

  archive << c.pressureScale;

  return archive;
}

Archive<std::ifstream> &operator>>(Archive<std::ifstream> &archive, Component &c)
{
  uint64_t versionNumber;
  archive >> versionNumber;
  if (versionNumber > c.versionNumber)
  {
    const std::source_location &location = std::source_location::current();
    throw std::runtime_error(std::format("Invalid version reading 'Component' at line {} in file {}\n", location.line(),
                                         location.file_name()));
  }

  archive >> c.type;
  archive >> c.growType;

  archive >> c.componentId;
  archive >> c.name;
  archive >> c.filenameData;
  archive >> c.filename;

  archive >> c.rigid;

  archive >> c.criticalTemperature;
  archive >> c.criticalPressure;
  archive >> c.acentricFactor;
  archive >> c.molFraction;
  archive >> c.swapable;
  archive >> c.partialPressure;

  archive >> c.totalMass;
  archive >> c.fugacityCoefficient;
  archive >> c.amountOfExcessMolecules;
  archive >> c.bulkFluidDensity;
  archive >> c.compressibility;

  archive >> c.idealGasRosenbluthWeight;
  archive >> c.idealGasEnergy;

  archive >> c.netCharge;
  archive >> c.startingBead;
  archive >> c.definedAtoms;
  archive >> c.atoms;

  archive >> c.initialNumberOfMolecules;

  archive >> c.lambdaGC;
  archive >> c.lambdaGibbs;
  archive >> c.hasFractionalMolecule;

  archive >> c.chiralCenters;
  archive >> c.bonds;
  archive >> c.connectivityTable;
  // std::vector<std::pair<size_t, size_t>> bondDipoles{};
  // std::vector<std::tuple<size_t, size_t, size_t>> bends{};
  // std::vector<std::pair<size_t, size_t>>  UreyBradley{};
  // std::vector<std::tuple<size_t, size_t, size_t, size_t>> inversionBends{};
  // std::vector<std::tuple<size_t, size_t, size_t, size_t>> Torsion{};
  // std::vector<std::tuple<size_t, size_t, size_t, size_t>> ImproperTorsions{};
  // std::vector<std::tuple<size_t, size_t, size_t>> bondBonds{};
  // std::vector<std::tuple<size_t, size_t, size_t>> stretchBends{};
  // std::vector<std::tuple<size_t, size_t, size_t, size_t>> bendBends{};
  // std::vector<std::tuple<size_t, size_t, size_t, size_t>> stretchTorsions{};
  // std::vector<std::tuple<size_t, size_t, size_t, size_t>> bendTorsions{};
  // std::vector<std::pair<size_t, size_t>> intraVDW{};
  // std::vector<std::pair<size_t, size_t>> intraCoulomb{};
  // std::vector<std::pair<size_t, size_t>> excludedIntraCoulomb{};
  // std::vector<std::pair<size_t, std::vector<size_t>>> configMoves{};

  archive >> c.mc_moves_probabilities;
  archive >> c.mc_moves_statistics;
  archive >> c.mc_moves_cputime;
  archive >> c.mc_moves_count;

  archive >> c.averageRosenbluthWeights;

  // MultiSiteIsotherm isotherm{};      // isotherm information
  archive >> c.massTransferCoefficient;
  archive >> c.axialDispersionCoefficient;
  archive >> c.isCarrierGas;

  archive >> c.columnPressure;
  archive >> c.columnLoading;
  archive >> c.columnError;

  archive >> c.lnPartitionFunction;

  archive >> c.pressureScale;

  return archive;
}

std::string Component::repr() const { return std::string("Component test"); }<|MERGE_RESOLUTION|>--- conflicted
+++ resolved
@@ -710,23 +710,23 @@
   return copied_atoms;
 }
 
-<<<<<<< HEAD
-=======
-std::pair<Molecule, std::vector<Atom>> Component::equilibratedMoleculeRandomInBox(RandomNumber &random, const SimulationBox &simulationBox) const
+std::pair<Molecule, std::vector<Atom>> Component::equilibratedMoleculeRandomInBox(
+    RandomNumber &random, const SimulationBox &simulationBox) const
 {
   simd_quatd q = random.randomSimdQuatd();
   double3x3 M = double3x3::buildRotationMatrixInverse(q);
   double3 com = simulationBox.randomPosition(random);
- 
+
   std::vector<Atom> trial_atoms(atoms);
-  for(size_t i = 0; i != atoms.size(); i++)
-  {
-     trial_atoms[i].position = com + M * atoms[i].position;
+  for (size_t i = 0; i != atoms.size(); i++)
+  {
+    trial_atoms[i].position = com + M * atoms[i].position;
   }
   /*
   size_t startingBead = components[selectedComponent].startingBead;
   double3 center = components[selectedComponent].atoms[startingBead].position;
-  std::vector<Atom> copied_atoms(components[selectedComponent].atoms.begin(), components[selectedComponent].atoms.end());
+  std::vector<Atom> copied_atoms(components[selectedComponent].atoms.begin(),
+  components[selectedComponent].atoms.end());
 
   double3x3 randomRotationMatrix = random.randomRotationMatrix();
   double3 position = simulationBox.randomPosition(random);
@@ -734,26 +734,27 @@
   for (size_t i = 0; i != copied_atoms.size(); ++i)
   {
     copied_atoms[i].setScaling(scaling);
-    copied_atoms[i].position = position + randomRotationMatrix * (components[selectedComponent].atoms[i].position - center);
-    copied_atoms[i].moleculeId = static_cast<uint32_t>(moleculeId);
+    copied_atoms[i].position = position + randomRotationMatrix * (components[selectedComponent].atoms[i].position -
+  center); copied_atoms[i].moleculeId = static_cast<uint32_t>(moleculeId);
   }
   */
   return {{com, q}, trial_atoms};
 }
 
-std::pair<Molecule, std::vector<Atom>> Component::translate(const Molecule &molecule, std::span<Atom> molecule_atoms, double3 displacement) const
+std::pair<Molecule, std::vector<Atom>> Component::translate(const Molecule &molecule, std::span<Atom> molecule_atoms,
+                                                            double3 displacement) const
 {
   std::vector<Atom> trialAtoms(molecule_atoms.begin(), molecule_atoms.end());
   Molecule trialMolecule = molecule;
 
-  if(rigid)
+  if (rigid)
   {
     simd_quatd q = trialMolecule.orientation;
     double3x3 M = double3x3::buildRotationMatrixInverse(q);
 
     trialMolecule.centerOfMassPosition += displacement;
     double3 com = trialMolecule.centerOfMassPosition;
-    for(size_t i = 0; i != trialAtoms.size(); ++i)
+    for (size_t i = 0; i != trialAtoms.size(); ++i)
     {
       trialAtoms[i].position = com + M * atoms[i].position;
     }
@@ -761,25 +762,30 @@
   else
   {
     std::transform(molecule_atoms.begin(), molecule_atoms.end(), trialAtoms.begin(),
-                   [&](Atom a) { a.position += displacement; return a; });
+                   [&](Atom a)
+                   {
+                     a.position += displacement;
+                     return a;
+                   });
   }
 
   return {trialMolecule, trialAtoms};
 }
 
-std::pair<Molecule, std::vector<Atom>> Component::rotate(const Molecule &molecule, std::span<Atom> molecule_atoms, simd_quatd rotation) const
+std::pair<Molecule, std::vector<Atom>> Component::rotate(const Molecule &molecule, std::span<Atom> molecule_atoms,
+                                                         simd_quatd rotation) const
 {
   std::vector<Atom> trialAtoms(molecule_atoms.begin(), molecule_atoms.end());
   Molecule trialMolecule = molecule;
 
-  if(rigid)
+  if (rigid)
   {
     simd_quatd q = rotation * trialMolecule.orientation;
     double3x3 M = double3x3::buildRotationMatrixInverse(q);
 
     trialMolecule.orientation = q;
     double3 com = trialMolecule.centerOfMassPosition;
-    for(size_t i = 0; i != trialAtoms.size(); ++i)
+    for (size_t i = 0; i != trialAtoms.size(); ++i)
     {
       trialAtoms[i].position = com + M * atoms[i].position;
     }
@@ -788,15 +794,17 @@
   {
     double3x3 rotationMatrix = double3x3(rotation);
     std::transform(molecule_atoms.begin(), molecule_atoms.end(), trialAtoms.begin(),
-          [&](Atom a) { a.position = rotationMatrix * (a.position - molecule_atoms[startingBead].position)
-                        + molecule_atoms[startingBead].position; return a; });
+                   [&](Atom a)
+                   {
+                     a.position = rotationMatrix * (a.position - molecule_atoms[startingBead].position) +
+                                  molecule_atoms[startingBead].position;
+                     return a;
+                   });
   }
 
   return {trialMolecule, trialAtoms};
 }
 
-
->>>>>>> 3b45b825
 std::string Component::printBreakthroughStatus() const
 {
   std::ostringstream stream;
