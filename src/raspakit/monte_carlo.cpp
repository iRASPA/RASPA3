module;

#ifdef USE_LEGACY_HEADERS
#include <algorithm>
#include <array>
#include <chrono>
#include <complex>
#include <exception>
#include <filesystem>
#include <fstream>
#include <ios>
#include <iostream>
#include <map>
#include <numeric>
#include <optional>
#include <ranges>
#include <source_location>
#include <span>
#include <sstream>
#include <string>
#include <tuple>
#include <utility>
#include <vector>
#if defined(__has_include) && __has_include(<print>)
#include <print>
#endif
#if defined(__has_include) && __has_include(<mdspan>)
#include <mdspan>
#endif
#endif

module monte_carlo;

#ifndef USE_LEGACY_HEADERS
import <iostream>;
import <algorithm>;
import <numeric>;
import <ranges>;
import <chrono>;
import <vector>;
import <array>;
import <map>;
import <utility>;
import <span>;
import <string>;
import <optional>;
import <fstream>;
import <sstream>;
import <filesystem>;
import <tuple>;
import <ios>;
import <complex>;
import <exception>;
import <source_location>;
#if defined(__has_include) && __has_include(<print>)
import <print>;
#endif
#if defined(__has_include) && __has_include(<mdspan>)
import <mdspan>;
#endif
#endif

#if !(defined(__has_include) && __has_include(<print>))
import print;
#endif
#if !(defined(__has_include) && __has_include(<mdspan>))
import mdspan;
#endif

import stringutils;
import hardware_info;
import archive;
import system;
import randomnumbers;
import mc_moves;
import input_reader;
import component;
import averages;
import loadings;
import units;
import enthalpy_of_adsorption;
import simulationbox;
import forcefield;
import sample_movies;
import energy_status;
import energy_status_intra;
import energy_status_inter;
import running_energy;
import atom;
import double3;
import double3x3;
import property_lambda_probability_histogram;
import property_widom;
import property_simulationbox;
import property_energy;
import property_loading;
import property_enthalpy;
import mc_moves_probabilities_particles;
import mc_moves_cputime;
import mc_moves_count;
import property_pressure;
import transition_matrix;
import interactions_ewald;
import equation_of_states;
import hdf5;

MonteCarlo::MonteCarlo() : random(std::nullopt){};

MonteCarlo::MonteCarlo(InputReader& reader) noexcept
    : numberOfCycles(reader.numberOfCycles),
      numberOfInitializationCycles(reader.numberOfInitializationCycles),
      numberOfEquilibrationCycles(reader.numberOfEquilibrationCycles),
      printEvery(reader.printEvery),
      writeBinaryRestartEvery(reader.writeBinaryRestartEvery),
      rescaleWangLandauEvery(reader.rescaleWangLandauEvery),
      optimizeMCMovesEvery(reader.optimizeMCMovesEvery),
      systems(std::move(reader.systems)),
      random(reader.randomSeed),
      estimation(reader.numberOfBlocks, reader.numberOfCycles)
{
}

System& MonteCarlo::randomSystem() { return systems[size_t(random.uniform() * static_cast<double>(systems.size()))]; }

void MonteCarlo::run()
{
  switch (simulationStage)
  {
    case SimulationStage::Initialization:
      goto continueInitializationStage;
    case SimulationStage::Equilibration:
      goto continueEquilibrationStage;
    case SimulationStage::Production:
      goto continueProductionStage;
    default:
      break;
  }

continueInitializationStage:
  initialize();
continueEquilibrationStage:
  equilibrate();
continueProductionStage:
  production();

  output();
  log();
}

void MonteCarlo::createOutputFiles()
{
  std::filesystem::create_directories("output");
  for (System& system : systems)
  {
    std::string fileNameString =
        std::format("output/output_{}_{}.s{}.data", system.temperature, system.input_pressure, system.systemId);
    streams.emplace_back(fileNameString, std::ios::out);

    std::string fileNameStringHDF5 =
        std::format("output/output_{}_{}.s{}.h5", system.temperature, system.input_pressure, system.systemId);
    logs.emplace_back(HDF5Handler(fileNameStringHDF5));
  }
}

void MonteCarlo::initialize()
{
  size_t totalNumberOfMolecules{0uz};
  size_t totalNumberOfComponents{0uz};
  size_t numberOfStepsPerCycle{0uz};

  if (simulationStage == SimulationStage::Initialization) goto continueInitializationStage;
  simulationStage = SimulationStage::Initialization;

  createOutputFiles();

  for (System& system : systems)
  {
    // switch the fractional molecule on in the first system, and off in all others
    if (system.systemId == 0uz)
      system.containsTheFractionalMolecule = true;
    else
      system.containsTheFractionalMolecule = false;
  }

  for (const System& system : systems)
  {
    std::ostream stream(streams[system.systemId].rdbuf());

    std::print(stream, "{}", system.writeOutputHeader());
    std::print(stream, "Random seed: {}\n\n", random.seed);
    std::print(stream, "{}\n", HardwareInfo::writeInfo());
    std::print(stream, "{}", Units::printStatus());
    std::print(stream, "{}", system.writeSystemStatus());
    std::print(stream, "{}", system.forceField.printPseudoAtomStatus());
    std::print(stream, "{}", system.forceField.printForceFieldStatus());
    std::print(stream, "{}", system.writeComponentStatus());
    std::print(stream, "{}", system.reactions.printStatus());

    system.logMetaData(logs[system.systemId]);
    logs[system.systemId].logMetaInfo("/", "seed", std::to_string(random.seed));
    HardwareInfo::logInfo(logs[system.systemId]);
    Units::logStatus(logs[system.systemId]);
    system.logSystemStatus(logs[system.systemId]);
    system.forceField.logPseudoAtomStatus(logs[system.systemId]);
    system.forceField.logForceFieldStatus(logs[system.systemId]);
    system.logComponentStatus(logs[system.systemId]);
  }

  for (System& system : systems)
  {
    system.precomputeTotalRigidEnergy();
    system.runningEnergies = system.computeTotalEnergies();

    std::ostream stream(streams[system.systemId].rdbuf());
    stream << system.runningEnergies.printMC("Recomputed from scratch");
    std::print(stream, "\n\n\n\n");
  };

  for (currentCycle = 0uz; currentCycle != numberOfInitializationCycles; currentCycle++)
  {
    totalNumberOfMolecules = std::transform_reduce(
        systems.begin(), systems.end(), 0uz, [](const size_t& acc, const size_t& b) { return acc + b; },
        [](const System& system) { return system.numberOfMolecules(); });
    totalNumberOfComponents = systems.front().numerOfAdsorbateComponents();

    numberOfStepsPerCycle = std::max(totalNumberOfMolecules, 20uz) * totalNumberOfComponents;

    for (size_t j = 0uz; j != numberOfStepsPerCycle; j++)
    {
      // move to 'slide' when implemented in llvm
      // [[maybe_unused]] auto s = std::ranges::views::iota(0uz, systems.size());
      // std::ranges::views::slide(s, 2uz);

      std::pair<size_t, size_t> selectedSystemPair = random.randomPairAdjacentIntegers(systems.size());
      System& selectedSystem = systems[selectedSystemPair.first];
      System& selectSecondSystem = systems[selectedSystemPair.second];

      size_t selectedComponent = selectedSystem.randomComponent(random);
      MC_Moves::performRandomMove(random, selectedSystem, selectSecondSystem, selectedComponent,
                                  fractionalMoleculeSystem);

      for (System& system : systems)
      {
        for (Component& component : system.components)
        {
          component.lambdaGC.sampleOccupancy(system.containsTheFractionalMolecule);
        }
      }
    }

    if (currentCycle % printEvery == 0uz)
    {
      for (System& system : systems)
      {
        std::ostream stream(streams[system.systemId].rdbuf());

        system.loadings =
            Loadings(system.components.size(), system.numberOfIntegerMoleculesPerComponent, system.simulationBox);
        std::print(stream, "{}", system.writeInitializationStatusReport(currentCycle, numberOfInitializationCycles));
        std::print(stream, "\n");
        std::flush(stream);
      }
    }

    if (currentCycle % optimizeMCMovesEvery == 0uz)
    {
      for (System& system : systems)
      {
        system.optimizeMCMoves();
      }
    }

    if (currentCycle % writeBinaryRestartEvery == 0uz)
    {
      // write restart
      std::ofstream ofile("restart_data.bin_temp", std::ios::binary);
      Archive<std::ofstream> archive(ofile);
      archive << *this;
      ofile.close();
      if (ofile)
      {
        std::filesystem::rename("restart_data.bin_temp", "restart_data.bin");
      }
    }

  continueInitializationStage:;
  }
}

void MonteCarlo::equilibrate()
{
  size_t totalNumberOfMolecules{0uz};
  size_t totalNumberOfComponents{0uz};
  size_t numberOfStepsPerCycle{0uz};

  if (simulationStage == SimulationStage::Equilibration) goto continueEquilibrationStage;
  simulationStage = SimulationStage::Equilibration;

  for (System& system : systems)
  {
    std::ostream stream(streams[system.systemId].rdbuf());

    system.runningEnergies = system.computeTotalEnergies();

    for (Component& component : system.components)
    {
      component.lambdaGC.WangLandauIteration(PropertyLambdaProbabilityHistogram::WangLandauPhase::Initialize,
                                             system.containsTheFractionalMolecule);
      component.lambdaGC.clear();
    }
  };

  for (currentCycle = 0uz; currentCycle != numberOfEquilibrationCycles; ++currentCycle)
  {
    totalNumberOfMolecules = std::transform_reduce(
        systems.begin(), systems.end(), 0uz, [](const size_t& acc, const size_t& b) { return acc + b; },
        [](const System& system) { return system.numberOfMolecules(); });
    totalNumberOfComponents = systems.front().numerOfAdsorbateComponents();

    numberOfStepsPerCycle = std::max(totalNumberOfMolecules, 20uz) * totalNumberOfComponents;

    for (size_t j = 0uz; j != numberOfStepsPerCycle; j++)
    {
      std::pair<size_t, size_t> selectedSystemPair = random.randomPairAdjacentIntegers(systems.size());
      System& selectedSystem = systems[selectedSystemPair.first];
      System& selectedSecondSystem = systems[selectedSystemPair.second];

      size_t selectedComponent = selectedSystem.randomComponent(random);
      MC_Moves::performRandomMove(random, selectedSystem, selectedSecondSystem, selectedComponent,
                                  fractionalMoleculeSystem);

      selectedSystem.components[selectedComponent].lambdaGC.WangLandauIteration(
          PropertyLambdaProbabilityHistogram::WangLandauPhase::Sample, selectedSystem.containsTheFractionalMolecule);
      selectedSecondSystem.components[selectedComponent].lambdaGC.WangLandauIteration(
          PropertyLambdaProbabilityHistogram::WangLandauPhase::Sample,
          selectedSecondSystem.containsTheFractionalMolecule);

      selectedSystem.components[selectedComponent].lambdaGC.sampleOccupancy(
          selectedSystem.containsTheFractionalMolecule);
      selectedSecondSystem.components[selectedComponent].lambdaGC.sampleOccupancy(
          selectedSecondSystem.containsTheFractionalMolecule);
    }

    if (currentCycle % printEvery == 0uz)
    {
      for (System& system : systems)
      {
        std::ostream stream(streams[system.systemId].rdbuf());

        system.loadings =
            Loadings(system.components.size(), system.numberOfIntegerMoleculesPerComponent, system.simulationBox);

        std::print(stream, "{}", system.writeEquilibrationStatusReportMC(currentCycle, numberOfEquilibrationCycles));
        std::flush(stream);
      }
    }

    if (currentCycle % rescaleWangLandauEvery == 0uz)
    {
      for (System& system : systems)
      {
        for (Component& component : system.components)
        {
          component.lambdaGC.WangLandauIteration(
              PropertyLambdaProbabilityHistogram::WangLandauPhase::AdjustBiasingFactors,
              system.containsTheFractionalMolecule);
        }
      }
    }

    if (currentCycle % optimizeMCMovesEvery == 0uz)
    {
      for (System& system : systems)
      {
        system.optimizeMCMoves();
      }
    }

    if (currentCycle % printEvery == 0uz)
    {
      // write restart
      std::ofstream ofile("restart_data.bin_temp", std::ios::binary);
      Archive<std::ofstream> archive(ofile);
      archive << *this;
      ofile.close();
      if (ofile)
      {
        std::filesystem::rename("restart_data.bin_temp", "restart_data.bin");
      }
    }
  continueEquilibrationStage:;
  }
}

void MonteCarlo::production()
{
  std::chrono::system_clock::time_point t1, t2;
  size_t totalNumberOfMolecules{0uz};
  size_t totalNumberOfComponents{0uz};
  size_t numberOfStepsPerCycle{0uz};
  double minBias{0.0};

  if (simulationStage == SimulationStage::Production) goto continueProductionStage;
  simulationStage = SimulationStage::Production;

  for (System& system : systems)
  {
    std::ostream stream(streams[system.systemId].rdbuf());

<<<<<<< HEAD
    system.recomputeTotalEnergies();
    stream << system.runningEnergies.printMC("Recomputed from scratch");
    std::print(stream, "\n");
=======
    system.runningEnergies = system.computeTotalEnergies(); 
>>>>>>> 3b45b825

    system.clearMoveStatistics();
    system.mc_moves_cputime.clearTimingStatistics();
    system.mc_moves_count.clearCountStatistics();

    for (Component& component : system.components)
    {
      component.mc_moves_statistics.clearMoveStatistics();
      component.mc_moves_cputime.clearTimingStatistics();
      component.mc_moves_count.clearCountStatistics();

      component.lambdaGC.WangLandauIteration(PropertyLambdaProbabilityHistogram::WangLandauPhase::Finalize,
                                             system.containsTheFractionalMolecule);
      component.lambdaGC.clear();
    }
  };

  minBias = std::numeric_limits<double>::max();
  for (System& system : systems)
  {
    for (Component& component : system.components)
    {
      double currentMinBias =
          *std::min_element(component.lambdaGC.biasFactor.cbegin(), component.lambdaGC.biasFactor.cend());
      minBias = currentMinBias < minBias ? currentMinBias : minBias;
    }
  }
  for (System& system : systems)
  {
    for (Component& component : system.components)
    {
      component.lambdaGC.normalize(minBias);
    }
  }

  numberOfSteps = 0uz;
  for (currentCycle = 0uz; currentCycle != numberOfCycles; ++currentCycle)
  {
    t1 = std::chrono::system_clock::now();
    estimation.setCurrentSample(currentCycle);

    totalNumberOfMolecules = std::transform_reduce(
        systems.begin(), systems.end(), 0uz, [](const size_t& acc, const size_t& b) { return acc + b; },
        [](const System& system) { return system.numberOfMolecules(); });
    totalNumberOfComponents = systems.front().numerOfAdsorbateComponents();

    numberOfStepsPerCycle = std::max(totalNumberOfMolecules, 20uz) * totalNumberOfComponents;

    for (size_t j = 0uz; j != numberOfStepsPerCycle; j++)
    {
      std::pair<size_t, size_t> selectedSystemPair = random.randomPairAdjacentIntegers(systems.size());
      System& selectedSystem = systems[selectedSystemPair.first];
      System& selectedSecondSystem = systems[selectedSystemPair.second];

      size_t selectedComponent = selectedSystem.randomComponent(random);

      MC_Moves::performRandomMoveProduction(random, selectedSystem, selectedSecondSystem, selectedComponent,
                                            fractionalMoleculeSystem, estimation.currentBin);

      // sample the occupancy within the innerloop
      selectedSystem.components[selectedComponent].lambdaGC.sampleOccupancy(
          selectedSystem.containsTheFractionalMolecule);
      selectedSecondSystem.components[selectedComponent].lambdaGC.sampleOccupancy(
          selectedSecondSystem.containsTheFractionalMolecule);

      ++numberOfSteps;
    }

    // sample properties
    for (System& system : systems)
    {
      system.sampleProperties(estimation.currentBin, currentCycle);
      //system.checkCartesianPositions();
    }

    for (System& system : systems)
    {
      // add the sample energy to the averages
      if (currentCycle % 10uz == 0uz || currentCycle % printEvery == 0uz)
      {
        std::chrono::system_clock::time_point time1 = std::chrono::system_clock::now();
        std::pair<EnergyStatus, double3x3> molecularPressure = system.computeMolecularPressure();
        system.currentEnergyStatus = molecularPressure.first;
        system.currentExcessPressureTensor = molecularPressure.second / system.simulationBox.volume;
        std::chrono::system_clock::time_point time2 = std::chrono::system_clock::now();
        system.mc_moves_cputime.energyPressureComputation += (time2 - time1);
        system.averageEnergies.addSample(estimation.currentBin, molecularPressure.first, system.weight());
      }
    }

    if (currentCycle % printEvery == 0uz)
    {
      for (System& system : systems)
      {
        std::ostream stream(streams[system.systemId].rdbuf());
        std::print(stream, "{}", system.writeProductionStatusReportMC(currentCycle, numberOfCycles));
        std::print(stream, "\n");
        std::flush(stream);
      }
    }

    if (currentCycle % optimizeMCMovesEvery == 0uz)
    {
      for (System& system : systems)
      {
        system.optimizeMCMoves();
      }
    }

    // output properties to files
    for (System& system : systems)
    {
      if (system.propertyConventionalRadialDistributionFunction.has_value())
      {
        system.propertyConventionalRadialDistributionFunction->writeOutput(
            system.forceField, system.systemId, system.simulationBox.volume, system.totalNumberOfPseudoAtoms,
            currentCycle);
      }

      if (system.propertyRadialDistributionFunction.has_value())
      {
        system.propertyRadialDistributionFunction->writeOutput(system.forceField, system.systemId, system.simulationBox.volume, 
                                                               system.totalNumberOfPseudoAtoms, currentCycle);
      }
      if (system.propertyDensityGrid.has_value())
      {
        system.propertyDensityGrid->writeOutput(system.systemId, system.simulationBox, system.forceField,
                                                system.frameworkComponents, system.components, currentCycle);
      }
    }

    // write binary-restart file
    if (currentCycle % printEvery == 0uz)
    {
      std::ofstream ofile("restart_data.bin_temp", std::ios::binary);
      Archive<std::ofstream> archive(ofile);
      archive << *this;
      ofile.close();
      if (ofile)
      {
        std::filesystem::rename("restart_data.bin_temp", "restart_data.bin");
      }
    }
    t2 = std::chrono::system_clock::now();
    totalSimulationTime += (t2 - t1);
  continueProductionStage:;
  }
}

void MonteCarlo::output()
{
  MCMoveCpuTime total;
  MCMoveCount countTotal;
  for (const System& system : systems)
  {
    total += system.mc_moves_cputime;
    countTotal += system.mc_moves_count;
  }

  for (System& system : systems)
  {
    std::ostream stream(streams[system.systemId].rdbuf());

    stream << system.runningEnergies.printMC("Running energies");
    std::print(stream, "\n\n\n\n");

    RunningEnergy recomputedEnergies = system.computeTotalEnergies();
    stream << recomputedEnergies.printMC("Recomputed from scratch");
    std::print(stream, "\n\n\n\n");

    RunningEnergy drift = system.runningEnergies - recomputedEnergies;
    stream << drift.printMC("Monte-Carlo energy drift");
    std::print(stream, "\n\n\n\n");

    std::print(stream, "\n\n");

    std::print(stream, "Monte-Carlo moves statistics\n");
    std::print(stream, "===============================================================================\n\n");

    std::print(stream, "{}", system.writeMCMoveStatistics());

    std::print(stream, "Production run counting of the MC moves\n");
    std::print(stream, "===============================================================================\n\n");

    for (const Component& component : system.components)
    {
      std::print(
          stream, "{}",
          component.mc_moves_count.writeComponentStatistics(numberOfSteps, component.componentId, component.name));
    }
    std::print(stream, "{}", system.mc_moves_count.writeSystemStatistics(numberOfSteps));

    std::print(stream, "Production run counting of the MC moves summed over systems and components\n");
    std::print(stream, "===============================================================================\n\n");

    std::print(stream, "{}", countTotal.writeAllSystemStatistics(numberOfSteps));

    std::print(stream, "\n\n");

    std::print(stream, "Production run CPU timings of the MC moves\n");
    std::print(stream, "===============================================================================\n\n");

    for (const Component& component : system.components)
    {
      std::print(stream, "{}",
                 component.mc_moves_cputime.writeMCMoveCPUTimeStatistics(component.componentId, component.name));
    }
    std::print(stream, "{}", system.mc_moves_cputime.writeMCMoveCPUTimeStatistics());

    std::print(stream, "Production run CPU timings of the MC moves summed over systems and components\n");
    std::print(stream, "===============================================================================\n\n");

    std::print(stream, "{}", total.writeMCMoveCPUTimeStatistics(totalSimulationTime));
    std::print(stream, "\n\n");

    std::print(stream, "{}",
               system.averageEnergies.writeAveragesStatistics(system.hasExternalField, system.frameworkComponents,
                                                              system.components));
    std::print(stream, "{}", system.averagePressure.writeAveragesStatistics());
    std::print(
        stream, "{}",
        system.averageEnthalpiesOfAdsorption.writeAveragesStatistics(system.swapableComponents, system.components));
    std::print(stream, "{}", system.averageLoadings.writeAveragesStatistics(system.components, system.frameworkMass));
  }
}

void MonteCarlo::log()
{
  for (System& system : systems)
  {
    // const std::vector<hsize_t> size{3, 2};
    std::vector<int> data = {0, 1, 12, 144, 12, 1};
    logs[system.systemId].createDataset<int>("/", "test", std::vector<size_t>{3, 2}, {{"dimensions", "(dim1, dim2)"}});
    logs[system.systemId].logVector<int>("/", "test", data);

    logs[system.systemId].createGroup("stats");
  }
}

Archive<std::ofstream>& operator<<(Archive<std::ofstream>& archive, const MonteCarlo& mc)
{
  archive << mc.versionNumber;

  archive << mc.numberOfCycles;
  archive << mc.numberOfSteps;
  archive << mc.numberOfInitializationCycles;
  archive << mc.numberOfEquilibrationCycles;

  archive << mc.printEvery;
  archive << mc.writeBinaryRestartEvery;
  archive << mc.rescaleWangLandauEvery;
  archive << mc.optimizeMCMovesEvery;

  archive << mc.currentCycle;
  archive << mc.simulationStage;

  archive << mc.systems;
  archive << mc.random;

  archive << mc.fractionalMoleculeSystem;

  archive << mc.estimation;

  archive << static_cast<uint64_t>(0x6f6b6179);  // magic number 'okay' in hex

  return archive;
}

Archive<std::ifstream>& operator>>(Archive<std::ifstream>& archive, MonteCarlo& mc)
{
  uint64_t versionNumber;
  archive >> versionNumber;
  if (versionNumber > mc.versionNumber)
  {
    const std::source_location& location = std::source_location::current();
    throw std::runtime_error(std::format("Invalid version reading 'MonteCarlo' at line {} in file {}\n",
                                         location.line(), location.file_name()));
  }

  archive >> mc.numberOfCycles;
  archive >> mc.numberOfSteps;
  archive >> mc.numberOfInitializationCycles;
  archive >> mc.numberOfEquilibrationCycles;

  archive >> mc.printEvery;
  archive >> mc.writeBinaryRestartEvery;
  archive >> mc.rescaleWangLandauEvery;
  archive >> mc.optimizeMCMovesEvery;

  archive >> mc.currentCycle;
  archive >> mc.simulationStage;

  archive >> mc.systems;
  archive >> mc.random;

  archive >> mc.fractionalMoleculeSystem;

  archive >> mc.estimation;

  uint64_t magicNumber;
  archive >> magicNumber;
  if (magicNumber != static_cast<uint64_t>(0x6f6b6179))
  {
  }
  std::cout << std::format("Magic number read correctly: {} vs {}\n", magicNumber, static_cast<uint64_t>(0x6f6b6179));
  return archive;
}<|MERGE_RESOLUTION|>--- conflicted
+++ resolved
@@ -407,13 +407,7 @@
   {
     std::ostream stream(streams[system.systemId].rdbuf());
 
-<<<<<<< HEAD
-    system.recomputeTotalEnergies();
-    stream << system.runningEnergies.printMC("Recomputed from scratch");
-    std::print(stream, "\n");
-=======
-    system.runningEnergies = system.computeTotalEnergies(); 
->>>>>>> 3b45b825
+    system.runningEnergies = system.computeTotalEnergies();
 
     system.clearMoveStatistics();
     system.mc_moves_cputime.clearTimingStatistics();
@@ -486,7 +480,7 @@
     for (System& system : systems)
     {
       system.sampleProperties(estimation.currentBin, currentCycle);
-      //system.checkCartesianPositions();
+      // system.checkCartesianPositions();
     }
 
     for (System& system : systems)
@@ -535,7 +529,8 @@
 
       if (system.propertyRadialDistributionFunction.has_value())
       {
-        system.propertyRadialDistributionFunction->writeOutput(system.forceField, system.systemId, system.simulationBox.volume, 
+        system.propertyRadialDistributionFunction->writeOutput(system.forceField, system.systemId,
+                                                               system.simulationBox.volume,
                                                                system.totalNumberOfPseudoAtoms, currentCycle);
       }
       if (system.propertyDensityGrid.has_value())
